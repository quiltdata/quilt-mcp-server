# Byte-compiled / optimized / DLL files
__pycache__/
*.py[codz]
*$py.class

# C extensions
*.so

# Distribution / packaging
.Python
build/
# Keep our source phases
!build-docker/
develop-eggs/
dist/
downloads/
eggs/
.eggs/
lib/
lib64/
parts/
sdist/
var/
wheels/
share/python-wheels/
*.egg-info/
.installed.cfg
*.egg
MANIFEST

# PyInstaller
#  Usually these files are written by a python script from a template
#  before PyInstaller builds the exe, so as to inject date/other infos into it.
*.manifest
*.spec

# Installer logs
pip-log.txt
pip-delete-this-directory.txt

# Unit test / coverage reports
htmlcov/
.tox/
.nox/
.coverage
.coverage.*
.cache
nosetests.xml
coverage.xml
*.cover
*.py.cover
.hypothesis/
.pytest_cache/
cover/
# Test result files
test-results/
**/test-results/

# Translations
*.mo
*.pot

# Django stuff:
*.log
local_settings.py
db.sqlite3
db.sqlite3-journal

# Flask stuff:
instance/
.webassets-cache

# Scrapy stuff:
.scrapy

# Sphinx documentation
docs/_build/

# PyBuilder
.pybuilder/
target/

# Jupyter Notebook
.ipynb_checkpoints

# IPython
profile_default/
ipython_config.py

# pyenv
#   For a library or package, you might want to ignore these files since the code is
#   intended to run in multiple environments; otherwise, check them in:
# .python-version

# UV
#   Similar to Pipfile.lock, it is generally recommended to include uv.lock in version control.
#   This is especially recommended for binary packages to ensure reproducibility, and is more
#   commonly ignored for libraries.
#uv.lock

# poetry
#   Similar to Pipfile.lock, it is generally recommended to include poetry.lock in version control.
#   This is especially recommended for binary packages to ensure reproducibility, and is more

#   commonly ignored for libraries.
#   https://python-poetry.org/docs/basic-usage/#commit-your-poetrylock-file-to-version-control
#poetry.lock
#poetry.toml


# PEP 582; used by e.g. github.com/David-OConnor/pyflow and github.com/pdm-project/pdm
__pypackages__/

# Celery stuff
celerybeat-schedule
celerybeat.pid

# SageMath parsed files
*.sage.py

# Environments
.env*
.venv
env/
venv/
ENV/
env.bak/
venv.bak/

# Spyder project settings
.spyderproject
.spyproject

# Rope project settings
.ropeproject

# mkdocs documentation
/site

# mypy
.mypy_cache/
.dmypy.json
dmypy.json

# Pyre type checker
.pyre/

# pytype static type analyzer
.pytype/

# Cython debug symbols
cython_debug/

# PyCharm
#  JetBrains specific template is maintained in a separate JetBrains.gitignore that can
#  be found at https://github.com/github/gitignore/blob/main/Global/JetBrains.gitignore
#  and can be added to the global gitignore or merged into this file.  For a more nuclear
#  option (not recommended) you can uncomment the following to ignore the entire idea folder.
#.idea/

# Visual Studio Code
#  Visual Studio Code specific template is maintained in a separate VisualStudioCode.gitignore 
#  that can be found at https://github.com/github/gitignore/blob/main/Global/VisualStudioCode.gitignore
#  and can be added to the global gitignore or merged into this file. However, if you prefer, 
#  you could uncomment the following to ignore the entire vscode folder
# .vscode/

# Ruff stuff:
.ruff_cache/

# PyPI configuration file
.pypirc

# Cursor
#  Cursor is an AI-powered code editor. `.cursorignore` specifies files/directories to
#  exclude from AI features like autocomplete and code analysis. Recommended for sensitive data
#  refer to https://docs.cursor.com/context/ignore-files
.cursorignore
.cursorindexingignore

/cdk.out
.config
/test-package
.DS_Store

# Cursor IDE
.cursor/
<<<<<<< HEAD

# Scratch folder for temporary files and scripts
scratch/
=======
/scratch
>>>>>>> c4cfa07d
<|MERGE_RESOLUTION|>--- conflicted
+++ resolved
@@ -185,10 +185,4 @@
 
 # Cursor IDE
 .cursor/
-<<<<<<< HEAD
-
-# Scratch folder for temporary files and scripts
-scratch/
-=======
-/scratch
->>>>>>> c4cfa07d
+/scratch