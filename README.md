# Quilt MCP Server

MCP server for Quilt data catalog - search, analyze, and manage data packages with 84+ tools.

[![Tests](https://github.com/quiltdata/quilt-mcp-server/actions/workflows/push.yml/badge.svg)](https://github.com/quiltdata/quilt-mcp-server/actions/workflows/push.yml)
[![Python 3.11+](https://img.shields.io/badge/python-3.11+-blue.svg)](https://www.python.org/downloads/)
[![License](https://img.shields.io/badge/license-Apache%202.0-blue.svg)](LICENSE.txt)

## Quick Start

### 1. Terminal (Direct)

```bash
# Run directly with uvx (requires uv: https://docs.astral.sh/uv/)
uvx quilt-mcp

# Or install globally
uv tool install quilt-mcp
quilt-mcp
```

### 2. Claude Desktop (One-Click)

1. Download `.mcpb` from [releases](https://github.com/quiltdata/quilt-mcp-server/releases)
2. Double-click to install or drag to Claude Desktop
3. Configure catalog in Settings → Extensions → Quilt MCP

### 3. Claude CLI

```bash
# One-liner setup
npx @anthropic/claude-cli mcp add quilt-mcp
```

### 4. Custom MCP Clients

Add to your `mcp.json`:

```json
{
  "mcpServers": {
    "quilt": {
      "command": "uvx",
      "args": ["quilt-mcp"],
      "env": {
        "QUILT_CATALOG_DOMAIN": "quilt-stack.yourcompany.com"
      }
    }
  }
}
```

<<<<<<< HEAD
**VS Code Configuration:**

```json
{
  \"mcpServers\": {
    \"quilt\": {
      \"command\": \"/path/to/quilt-mcp-server/.venv/bin/python\",
      \"args\": [\"/path/to/quilt-mcp-server/src/main.py\"],
      \"env\": {
        \"PYTHONPATH\": \"/path/to/quilt-mcp-server/app\",
        \"QUILT_CATALOG_DOMAIN\": \"demo.quiltdata.com\"
      },
      \"description\": \"Quilt MCP Server\"
    }
  }
}
```

### Development

1. **Verify Installation**:

   ```bash
   # Check Python version
   python3 --version  # Should be 3.11+
   
   ```

2. **Configure Environment**:

   ```bash
   # Copy example configuration
   cp -i env.example .env
   
   # Edit with your settings
   QUILT_CATALOG_DOMAIN=your-catalog.com
   QUILT_DEFAULT_BUCKET=s3://your-bucket
   AWS_PROFILE=default
   
   # Validate configuration
   scripts/check-env.sh
   ```

3. **Explore Tools**:

   ```bash
   # Test server
   make run
   curl -X POST http://localhost:8000/mcp \\
        -H \"Content-Type: application/json\" \\
        -d '{\"jsonrpc\":\"2.0\",\"id\":1,\"method\":\"tools/list\",\"params\":{}}'
   # Open interactive tool explorer
   cd app && make run-inspector
   # Visit http://127.0.0.1:6274
   ```

## 📚 Documentation

- **[Installation Guide](docs/INSTALLATION.md)** - Detailed setup instructions
- **[Tool Reference](docs/TOOLS.md)** - Complete tool documentation  
- **[Contributing Guide](docs/CONTRIBUTING.md)** - How to contribute
- **[Testing Guide](docs/TESTING.md)** - Testing philosophy and practices
- **[Repository Layout](docs/REPOSITORY.md)** - Project structure
- **[API Reference](docs/API.md)** - MCP protocol details

## 🛠️ Available Tools

This server provides **84+ comprehensive tools** organized into categories:

### 📦 Package Management

- `packages_list` - List packages with filtering and search
- `package_browse` - Explore package contents and structure  
- `package_create` - Create packages with metadata templates and validation
- `package_update` - Update existing packages
- `package_validate` - Validate package integrity
- `package_tools_list` - Discover all package management helpers

### 🗄️ S3 Operations  

- `bucket_objects_list` - List and filter S3 objects
- `bucket_object_info` - Get detailed object metadata
- `bucket_object_text` - Read text content from objects
- `bucket_objects_put` - Upload multiple objects


### 📊 Analytics & SQL

- `athena_query_execute` - Run SQL queries via Athena
- `athena_databases_list` - List available databases
- `tabulator_tables_list` - Manage Quilt Tabulator tables
- `catalog_search` - Multi-backend intelligent search

### 🔐 Authentication & Permissions

- `auth_status` - Check Quilt authentication
- `aws_permissions_discover` - Discover AWS permissions
- `bucket_access_check` - Validate bucket access

### 🔧 Advanced Features

- `workflow_create` - Multi-step workflow management
- `metadata_templates` - Generate metadata (genomics, ML, etc.)
- `generate_quilt_summarize_json` - Create package summaries

**[View complete tool reference →](docs/TOOLS.md)**

**[Detailed repository layout →](docs/REPOSITORY.md)**

### System Architecture

```mermaid
graph TB
    A[MCP Client] --> B[Quilt MCP Server]
    B --> C[Quilt Catalog API]
    B --> D[AWS S3]
    B --> E[AWS Athena]
    B --> F[Elasticsearch]
    B --> G[GraphQL API]
    
    subgraph \"Search Backends\"
        F
        G
        H[S3 Direct]
    end
    
    subgraph \"Data Sources\"
        C
        D
        E
    end
```
=======
## Configuration
>>>>>>> b3accb8a

Set via environment or MCP config:

- `QUILT_CATALOG_DOMAIN` - Your Quilt catalog URL
- `QUILT_DEFAULT_BUCKET` - Default S3 bucket
- `AWS_PROFILE` - AWS credentials profile

## Development

```bash
# Clone and setup
git clone https://github.com/quiltdata/quilt-mcp-server.git
cd quilt-mcp-server

# Install and run
uv sync
make run

# Test
make test
<<<<<<< HEAD

# 4. Make changes and test
make coverage
make validate

# 5. Submit PR
git push origin feature/your-feature-name
```

### 🌿 Development Workflow

We use a simplified Git flow with two main branches:

```mermaid
graph LR
    A[Feature Branch] --> B[develop]
    B --> C[main]
    C --> D[Release Tag]
```

**Branch Strategy:**

- **`main`** - Production-ready code with tagged releases
- **`develop`** - Integration branch for new features
- **Feature branches** - Individual features and fixes

**Process:**

1. **Create feature branch** from `develop`:

   ```bash
   git checkout develop
   git pull origin develop
   git checkout -b feature/your-feature-name
   ```

2. **Develop and test** your changes:

   ```bash
   make test  # Run all checks
   make coverage      # Ensure test coverage
   ```

3. **Submit PR to develop**:

   ```bash
   git push origin feature/your-feature-name
   # Create PR targeting 'develop' branch
   ```

4. **Release process** (maintainers):

   ```bash
   # Merge develop to main for releases
   git checkout main
   git merge develop
   git tag v0.x.x
   git push origin main --tags
   ```

**Branch Naming Convention:**

- `feature/feature-name` - New features
- `fix/issue-description` - Bug fixes  
- `docs/documentation-topic` - Documentation
- `chore/maintenance-task` - Maintenance

### What We're Looking For

- **🐛 Bug Reports**: Clear reproduction steps and expected behavior
- **✨ Feature Requests**: Use cases and implementation suggestions  
- **📚 Documentation**: Improvements to guides and examples
- **🧪 Tests**: Additional test coverage and real-world scenarios
- **🔧 Tools**: New MCP tools for Quilt operations

**[Detailed contribution guidelines →](docs/developer/CONTRIBUTING.md)**

## 📋 Requirements

- **Python 3.11+** and **[uv](https://docs.astral.sh/uv/)** package manager
- **AWS CLI** configured with credentials for S3 access
- **Docker** (optional, for containerization)

> **Claude Desktop Note**: Ensure Python 3.11+ is accessible via `python3` in your login shell, not just virtual environments.

## ⚙️ Configuration

### Environment Variables

```bash
# Required
QUILT_CATALOG_DOMAIN=your-catalog.com
QUILT_DEFAULT_BUCKET=s3://your-bucket
AWS_PROFILE=default

# Optional
QUILT_CATALOG_URL=https://your-catalog.com
AWS_REGION=us-east-1
MCP_SERVER_PORT=8000
```

### Validation

```bash
# Check environment setup
scripts/check-env.sh

# Validate specific client
scripts/check-env.sh claude
```

## 🚀 Usage Examples

### Basic Operations

```python
# List packages
await mcp_client.call_tool(\"packages_list\", {
    \"registry\": \"s3://quilt-example\",
    \"limit\": 10
})

# Search across systems
await mcp_client.call_tool(\"unified_search\", {
    \"query\": \"RNA-seq data from 2024\",
    \"scope\": \"global\",
    \"limit\": 50
})

# Create package
await mcp_client.call_tool(\"package_create\", {
    \"name\": \"genomics/study-001\",
    \"files\": [\"s3://bucket/data.vcf\"],
    \"metadata_template\": \"genomics\",
    \"description\": \"Genomic analysis results\"
})
```

### Advanced Workflows

```python
# Multi-step workflow
workflow_id = await mcp_client.call_tool(\"workflow_create\", {
    \"workflow_id\": \"data-processing-001\",
    \"name\": \"Data Processing Pipeline\",
    \"description\": \"Process and package genomic data\"
})

# Execute SQL analysis
results = await mcp_client.call_tool(\"athena_query_execute\", {
    \"query\": \"SELECT * FROM genomics_db.samples WHERE date > '2024-01-01'\",
    \"database_name\": \"genomics_db\"
})
```

## 🔧 Development Commands

```bash
# Core operations
make run                     # Run local server
make test           # Validate setup
make coverage              # Run tests with coverage

# Development tools  
make run-app-tunnel        # Expose via ngrok
cd app && make run-inspector # Open tool explorer

# Testing
make test              # Unit tests
python test_cases/sail_user_stories_real_test.py  # Real data tests

# Deployment (optional)
make build                 # Build Docker image
make deploy               # Deploy to AWS
```

## 📦 Release Management

### Creating Releases

The project follows semantic versioning with automated release workflows:

#### Development Releases (Pre-releases)

Create development tags for testing and internal distribution:

```bash
# Create a development release from current branch
make release-dev
```

This automatically:

- Reads version from `pyproject.toml`
- Creates a timestamped dev tag (e.g., `v0.6.4-dev-20250910212915`)
- Triggers GitHub Actions to build DXT package
- Creates GitHub pre-release with assets

#### Production Releases

Create stable releases from main branch:

```bash
# Create a production release (must be on main branch)  
make release
=======
>>>>>>> b3accb8a
```

## Documentation

- [MCP Protocol](https://modelcontextprotocol.io)
- [Quilt Documentation](https://docs.quiltdata.com)
- [API Reference](./docs/api.md)
- [Contributing](./docs/developer/CONTRIBUTING.md)

## Support

- [GitHub Issues](https://github.com/quiltdata/quilt-mcp-server/issues)
- [Quilt Support](support@quilt.bio)

## License

Apache 2.0 - See [LICENSE.txt](LICENSE.txt)<|MERGE_RESOLUTION|>--- conflicted
+++ resolved
@@ -50,142 +50,7 @@
 }
 ```
 
-<<<<<<< HEAD
-**VS Code Configuration:**
-
-```json
-{
-  \"mcpServers\": {
-    \"quilt\": {
-      \"command\": \"/path/to/quilt-mcp-server/.venv/bin/python\",
-      \"args\": [\"/path/to/quilt-mcp-server/src/main.py\"],
-      \"env\": {
-        \"PYTHONPATH\": \"/path/to/quilt-mcp-server/app\",
-        \"QUILT_CATALOG_DOMAIN\": \"demo.quiltdata.com\"
-      },
-      \"description\": \"Quilt MCP Server\"
-    }
-  }
-}
-```
-
-### Development
-
-1. **Verify Installation**:
-
-   ```bash
-   # Check Python version
-   python3 --version  # Should be 3.11+
-   
-   ```
-
-2. **Configure Environment**:
-
-   ```bash
-   # Copy example configuration
-   cp -i env.example .env
-   
-   # Edit with your settings
-   QUILT_CATALOG_DOMAIN=your-catalog.com
-   QUILT_DEFAULT_BUCKET=s3://your-bucket
-   AWS_PROFILE=default
-   
-   # Validate configuration
-   scripts/check-env.sh
-   ```
-
-3. **Explore Tools**:
-
-   ```bash
-   # Test server
-   make run
-   curl -X POST http://localhost:8000/mcp \\
-        -H \"Content-Type: application/json\" \\
-        -d '{\"jsonrpc\":\"2.0\",\"id\":1,\"method\":\"tools/list\",\"params\":{}}'
-   # Open interactive tool explorer
-   cd app && make run-inspector
-   # Visit http://127.0.0.1:6274
-   ```
-
-## 📚 Documentation
-
-- **[Installation Guide](docs/INSTALLATION.md)** - Detailed setup instructions
-- **[Tool Reference](docs/TOOLS.md)** - Complete tool documentation  
-- **[Contributing Guide](docs/CONTRIBUTING.md)** - How to contribute
-- **[Testing Guide](docs/TESTING.md)** - Testing philosophy and practices
-- **[Repository Layout](docs/REPOSITORY.md)** - Project structure
-- **[API Reference](docs/API.md)** - MCP protocol details
-
-## 🛠️ Available Tools
-
-This server provides **84+ comprehensive tools** organized into categories:
-
-### 📦 Package Management
-
-- `packages_list` - List packages with filtering and search
-- `package_browse` - Explore package contents and structure  
-- `package_create` - Create packages with metadata templates and validation
-- `package_update` - Update existing packages
-- `package_validate` - Validate package integrity
-- `package_tools_list` - Discover all package management helpers
-
-### 🗄️ S3 Operations  
-
-- `bucket_objects_list` - List and filter S3 objects
-- `bucket_object_info` - Get detailed object metadata
-- `bucket_object_text` - Read text content from objects
-- `bucket_objects_put` - Upload multiple objects
-
-
-### 📊 Analytics & SQL
-
-- `athena_query_execute` - Run SQL queries via Athena
-- `athena_databases_list` - List available databases
-- `tabulator_tables_list` - Manage Quilt Tabulator tables
-- `catalog_search` - Multi-backend intelligent search
-
-### 🔐 Authentication & Permissions
-
-- `auth_status` - Check Quilt authentication
-- `aws_permissions_discover` - Discover AWS permissions
-- `bucket_access_check` - Validate bucket access
-
-### 🔧 Advanced Features
-
-- `workflow_create` - Multi-step workflow management
-- `metadata_templates` - Generate metadata (genomics, ML, etc.)
-- `generate_quilt_summarize_json` - Create package summaries
-
-**[View complete tool reference →](docs/TOOLS.md)**
-
-**[Detailed repository layout →](docs/REPOSITORY.md)**
-
-### System Architecture
-
-```mermaid
-graph TB
-    A[MCP Client] --> B[Quilt MCP Server]
-    B --> C[Quilt Catalog API]
-    B --> D[AWS S3]
-    B --> E[AWS Athena]
-    B --> F[Elasticsearch]
-    B --> G[GraphQL API]
-    
-    subgraph \"Search Backends\"
-        F
-        G
-        H[S3 Direct]
-    end
-    
-    subgraph \"Data Sources\"
-        C
-        D
-        E
-    end
-```
-=======
 ## Configuration
->>>>>>> b3accb8a
 
 Set via environment or MCP config:
 
@@ -206,214 +71,6 @@
 
 # Test
 make test
-<<<<<<< HEAD
-
-# 4. Make changes and test
-make coverage
-make validate
-
-# 5. Submit PR
-git push origin feature/your-feature-name
-```
-
-### 🌿 Development Workflow
-
-We use a simplified Git flow with two main branches:
-
-```mermaid
-graph LR
-    A[Feature Branch] --> B[develop]
-    B --> C[main]
-    C --> D[Release Tag]
-```
-
-**Branch Strategy:**
-
-- **`main`** - Production-ready code with tagged releases
-- **`develop`** - Integration branch for new features
-- **Feature branches** - Individual features and fixes
-
-**Process:**
-
-1. **Create feature branch** from `develop`:
-
-   ```bash
-   git checkout develop
-   git pull origin develop
-   git checkout -b feature/your-feature-name
-   ```
-
-2. **Develop and test** your changes:
-
-   ```bash
-   make test  # Run all checks
-   make coverage      # Ensure test coverage
-   ```
-
-3. **Submit PR to develop**:
-
-   ```bash
-   git push origin feature/your-feature-name
-   # Create PR targeting 'develop' branch
-   ```
-
-4. **Release process** (maintainers):
-
-   ```bash
-   # Merge develop to main for releases
-   git checkout main
-   git merge develop
-   git tag v0.x.x
-   git push origin main --tags
-   ```
-
-**Branch Naming Convention:**
-
-- `feature/feature-name` - New features
-- `fix/issue-description` - Bug fixes  
-- `docs/documentation-topic` - Documentation
-- `chore/maintenance-task` - Maintenance
-
-### What We're Looking For
-
-- **🐛 Bug Reports**: Clear reproduction steps and expected behavior
-- **✨ Feature Requests**: Use cases and implementation suggestions  
-- **📚 Documentation**: Improvements to guides and examples
-- **🧪 Tests**: Additional test coverage and real-world scenarios
-- **🔧 Tools**: New MCP tools for Quilt operations
-
-**[Detailed contribution guidelines →](docs/developer/CONTRIBUTING.md)**
-
-## 📋 Requirements
-
-- **Python 3.11+** and **[uv](https://docs.astral.sh/uv/)** package manager
-- **AWS CLI** configured with credentials for S3 access
-- **Docker** (optional, for containerization)
-
-> **Claude Desktop Note**: Ensure Python 3.11+ is accessible via `python3` in your login shell, not just virtual environments.
-
-## ⚙️ Configuration
-
-### Environment Variables
-
-```bash
-# Required
-QUILT_CATALOG_DOMAIN=your-catalog.com
-QUILT_DEFAULT_BUCKET=s3://your-bucket
-AWS_PROFILE=default
-
-# Optional
-QUILT_CATALOG_URL=https://your-catalog.com
-AWS_REGION=us-east-1
-MCP_SERVER_PORT=8000
-```
-
-### Validation
-
-```bash
-# Check environment setup
-scripts/check-env.sh
-
-# Validate specific client
-scripts/check-env.sh claude
-```
-
-## 🚀 Usage Examples
-
-### Basic Operations
-
-```python
-# List packages
-await mcp_client.call_tool(\"packages_list\", {
-    \"registry\": \"s3://quilt-example\",
-    \"limit\": 10
-})
-
-# Search across systems
-await mcp_client.call_tool(\"unified_search\", {
-    \"query\": \"RNA-seq data from 2024\",
-    \"scope\": \"global\",
-    \"limit\": 50
-})
-
-# Create package
-await mcp_client.call_tool(\"package_create\", {
-    \"name\": \"genomics/study-001\",
-    \"files\": [\"s3://bucket/data.vcf\"],
-    \"metadata_template\": \"genomics\",
-    \"description\": \"Genomic analysis results\"
-})
-```
-
-### Advanced Workflows
-
-```python
-# Multi-step workflow
-workflow_id = await mcp_client.call_tool(\"workflow_create\", {
-    \"workflow_id\": \"data-processing-001\",
-    \"name\": \"Data Processing Pipeline\",
-    \"description\": \"Process and package genomic data\"
-})
-
-# Execute SQL analysis
-results = await mcp_client.call_tool(\"athena_query_execute\", {
-    \"query\": \"SELECT * FROM genomics_db.samples WHERE date > '2024-01-01'\",
-    \"database_name\": \"genomics_db\"
-})
-```
-
-## 🔧 Development Commands
-
-```bash
-# Core operations
-make run                     # Run local server
-make test           # Validate setup
-make coverage              # Run tests with coverage
-
-# Development tools  
-make run-app-tunnel        # Expose via ngrok
-cd app && make run-inspector # Open tool explorer
-
-# Testing
-make test              # Unit tests
-python test_cases/sail_user_stories_real_test.py  # Real data tests
-
-# Deployment (optional)
-make build                 # Build Docker image
-make deploy               # Deploy to AWS
-```
-
-## 📦 Release Management
-
-### Creating Releases
-
-The project follows semantic versioning with automated release workflows:
-
-#### Development Releases (Pre-releases)
-
-Create development tags for testing and internal distribution:
-
-```bash
-# Create a development release from current branch
-make release-dev
-```
-
-This automatically:
-
-- Reads version from `pyproject.toml`
-- Creates a timestamped dev tag (e.g., `v0.6.4-dev-20250910212915`)
-- Triggers GitHub Actions to build DXT package
-- Creates GitHub pre-release with assets
-
-#### Production Releases
-
-Create stable releases from main branch:
-
-```bash
-# Create a production release (must be on main branch)  
-make release
-=======
->>>>>>> b3accb8a
 ```
 
 ## Documentation
