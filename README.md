--- conflicted
+++ resolved
@@ -4,10 +4,9 @@
 
 ## Quick Start
 
-<<<<<<< HEAD
 ### Option A: Claude Desktop (Easiest)
 
-The simplest way to get started is with the pre-built DXT extension:
+The easiest way to get started is with the pre-built DXT extension:
 
 1. **Download the DXT**: Get the latest `.dxt` from [project releases](https://github.com/quiltdata/quilt-mcp-server/releases)
 2. **Install**: Double-click the `.dxt` file or use Claude Desktop → Settings → Extensions → Install from File
@@ -16,98 +15,14 @@
 
 > **Requirements**: Python 3.11+ accessible in your login shell (`python3 --version`)
 
-### Option B: Automatic Configuration
-
-For any MCP client (Claude Desktop, VS Code, Cursor):
-
-```bash
-# Generate configuration for your MCP client
-python scripts/make_mcp_config.py claude    # For Claude Desktop
-python scripts/make_mcp_config.py vscode    # For VS Code  
-python scripts/make_mcp_config.py cursor    # For Cursor
-python scripts/make_mcp_config.py all       # Generate all configs
-
-# Follow the generated instructions to configure your client
-```
-
-### Option C: Manual Setup
-
-1. **Environment Setup:**
-   ```bash
-   cp env.example .env
-   # Edit .env with your AWS credentials and Quilt settings
-   scripts/check-env.sh
-   ```
-
-2. **Run Local Server:**
-   ```bash
-   make app
-   # Server runs on http://127.0.0.1:8000/mcp
-   ```
-
-3. **Configure MCP Client:** Point your client to `http://127.0.0.1:8000/mcp`
-
-### Option D: Remote Access
-
-For web applications or remote clients:
-
-```bash
-# Terminal 1: Start server
-make app
-
-# Terminal 2: Expose via ngrok  
-make run-app-tunnel
-# Use the provided ngrok HTTPS URL in your MCP client
-
-# Run MCP optimization (NEW!)
-python optimize_mcp.py
-```
-
-## 🚀 NEW: MCP Optimization System
-
-This server now includes an **autonomous optimization system** that can:
-
-- 🔍 **Analyze Performance**: Automatically detect optimization opportunities
-- ⚡ **Improve Efficiency**: Reduce tool calls and response times by 25-50%
-- 🧪 **Test Real Scenarios**: Comprehensive testing with real-world workflows
-- 🤖 **Self-Optimize**: Autonomous improvements without manual intervention
-- 📊 **Provide Insights**: Detailed analytics and actionable recommendations
-
-### Quick Optimization
-
-```bash
-# Run immediate optimization analysis
-python optimize_mcp.py
-
-# Run comprehensive analysis with all test scenarios  
-python optimize_mcp.py analyze
-```
-
-See [MCP Optimization Documentation](docs/MCP_OPTIMIZATION.md) for complete details.
-
-## MCP Tools Available
-
-This server provides **comprehensive Quilt data operations**:
-=======
-### Option A: Claude Desktop (DXT Extension - Recommended)
-
-The easiest way to get started is with the pre-built DXT extension:
-
-1. **Download the DXT**: Get the latest `.dxt` from [project releases](https://github.com/quiltdata/fast-mcp-server/releases)
-2. **Install**: Double-click the `.dxt` file or use Claude Desktop → Settings → Extensions → Install from File
-3. **Configure**: Set your Quilt catalog domain in Claude Desktop → Settings → Extensions → Quilt MCP
-4. **Verify**: Open Tools panel in a new chat and confirm Quilt MCP is available
-
-> **Requirements**: Python 3.11+ accessible in your login shell (`python3 --version`)
-
 ### Option B: Local Development Setup
 
 For development or when you want to run the server locally:
 
 ```bash
 # 1. Clone and setup environment
-git clone https://github.com/quiltdata/fast-mcp-server.git
-cd fast-mcp-server
+git clone https://github.com/quiltdata/quilt-mcp-server.git
+cd quilt-mcp-server
 cp env.example .env
 # Edit .env with your AWS credentials and Quilt settings
 
@@ -175,7 +90,6 @@
 ## MCP Tools Available
 
 This server provides **66+ comprehensive Quilt data operations**:
->>>>>>> 9068890e
 
 ### Package Management
 - **`packages_list`** - List packages in a registry with filtering
@@ -195,8 +109,6 @@
 - **`bucket_object_fetch`** - Download object data
 - **`bucket_objects_search`** - Search objects using Elasticsearch
 
-<<<<<<< HEAD
-=======
 ### Analytics & SQL
 - **`athena_databases_list`** - List available Athena databases
 - **`athena_tables_list`** - List tables in a database
@@ -204,7 +116,6 @@
 - **`tabulator_tables_list`** - List Quilt Tabulator tables
 - **`unified_search`** - Multi-backend intelligent search
 
->>>>>>> 9068890e
 ### System & Authentication
 - **`auth_check`** - Verify Quilt authentication status
 - **`filesystem_check`** - Check system environment details
@@ -245,40 +156,6 @@
 └── scripts/       # Common utilities and tools
 ```
 
-### Advanced Tools
-- **`aws_permissions_discover`** - Discover available AWS permissions
-- **`bucket_access_check`** - Validate bucket access permissions
-- **`create_package_enhanced`** - Advanced package creation with templates
-- **`package_validate`** - Validate package integrity
-
-**View all tools interactively:**
-```bash
-cd app && make run-inspector
-# Opens MCP Inspector at http://127.0.0.1:6274
-```
-
-## Architecture
-
-This project supports both **local development** and **cloud deployment**:
-
-### Local-First Approach (Recommended)
-```tree
-fast-mcp-server/
-├── app/           # Core MCP server (Python)
-├── scripts/       # Setup and configuration tools
-└── tests/         # Comprehensive test suite
-```
-
-### Full Pipeline (Advanced)
-```tree
-fast-mcp-server/
-├── app/           # Phase 1: Local MCP server
-├── build-docker/  # Phase 2: Docker containerization  
-├── catalog-push/  # Phase 3: ECR registry operations
-├── deploy-aws/    # Phase 4: ECS/ALB deployment (optional)
-└── scripts/       # Common utilities and tools
-```
-
 ## Requirements
 
 - **Python 3.11+** and **[uv](https://docs.astral.sh/uv/)** package manager
@@ -373,7 +250,6 @@
 make run-app-tunnel               # Expose local server via ngrok
 cd app && make run-inspector      # Open MCP Inspector for tool testing
 ```
-<<<<<<< HEAD
 
 ## Port Configuration
 
@@ -413,46 +289,6 @@
 ```bash
 scripts/check-env.sh         # Comprehensive environment check
 scripts/check-env.sh claude  # Client-specific validation
-=======
-
-## Port Configuration
-
-| Usage | Port | Endpoint | Purpose |
-|-------|------|----------|---------|
-| Local Development | 8000 | `http://127.0.0.1:8000/mcp` | Primary local server |
-| Docker Testing | 8001 | `http://127.0.0.1:8001/mcp` | Container validation |
-| ECR Testing | 8002 | `http://127.0.0.1:8002/mcp` | Registry validation |
-| AWS Deployment | 443/80 | `https://your-alb-url/mcp` | Production endpoint |
-| MCP Inspector | 6274 | `http://127.0.0.1:6274` | Tool testing interface |
-
-## Security
-
-- **IAM Integration**: Uses AWS IAM roles and policies for secure S3 access
-- **JWT Authentication**: Supports JWT-based authentication for cloud deployments
-- **Minimal Permissions**: Follows principle of least privilege
-- **Secure Defaults**: No secrets logged or exposed in responses
-- **Environment Isolation**: Credentials managed via `.env` (not committed)
-
-## Troubleshooting
-
-### Common Issues
-
-**Python Version**: 
-```bash
-python3 --version  # Should show 3.11+
-which python3     # Should be in your PATH
-```
-
-**AWS Credentials**:
-```bash
-aws sts get-caller-identity  # Should show your AWS account
-aws s3 ls s3://your-bucket  # Should list your bucket contents
-```
-
-**Environment Validation**:
-```bash
-scripts/check-env.sh         # Comprehensive environment check
-scripts/check-env.sh claude  # Client-specific validation
 ```
 
 **Module Import Errors**:
@@ -460,16 +296,11 @@
 # Ensure PYTHONPATH is set correctly
 export PYTHONPATH=/path/to/fast-mcp-server/app
 cd /path/to/fast-mcp-server && make app
->>>>>>> 9068890e
 ```
 
 ### Getting Help
 
-<<<<<<< HEAD
-- **Tool Documentation**: See [docs/CLAUDE.md](docs/CLAUDE.md) for detailed tool usage
-=======
 - **Tool Documentation**: See [CLAUDE.md](CLAUDE.md) for detailed tool usage
->>>>>>> 9068890e
 - **MCP Inspector**: Use `cd app && make run-inspector` for interactive tool testing
 - **Validation Scripts**: Run `make validate-app` for comprehensive checks
 
@@ -493,17 +324,14 @@
 # Run full validation before submitting
 make validate
 ```
-<<<<<<< HEAD
-=======
 
 ### Development Workflow
 
-1. **Clone repository**: `git clone https://github.com/quiltdata/fast-mcp-server.git`
+1. **Clone repository**: `git clone https://github.com/quiltdata/quilt-mcp-server.git`
 2. **Setup environment**: `cp env.example .env` and edit with your settings
 3. **Install dependencies**: `uv sync`
 4. **Run tests**: `make coverage`
 5. **Start development**: `make app`
 6. **Test changes**: Use MCP Inspector at `http://127.0.0.1:6274`
->>>>>>> 9068890e
 
 For more details, see the individual phase specifications in `spec/`.