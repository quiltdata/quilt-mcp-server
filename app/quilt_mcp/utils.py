"""Shared utilities for Quilt MCP tools."""

from __future__ import annotations

import inspect
import os
import re
import sys
import io
import contextlib
from typing import Any, Dict, Literal, Callable

import boto3
from fastmcp import FastMCP


def generate_signed_url(s3_uri: str, expiration: int = 3600) -> str | None:
    """Generate a presigned URL for an S3 URI.

    Args:
        s3_uri: S3 URI (e.g., "s3://bucket/key")
        expiration: URL expiration in seconds (default: 3600)

    Returns:
        Presigned URL string or None if generation fails
    """
    if not s3_uri.startswith("s3://"):
        return None

    without_scheme = s3_uri[5:]
    if "/" not in without_scheme:
        return None

    bucket, key = without_scheme.split("/", 1)
    expiration = max(1, min(expiration, 604800))  # 1 sec to 7 days

    try:
        client = boto3.client("s3")
        url = client.generate_presigned_url(
            "get_object", Params={"Bucket": bucket, "Key": key}, ExpiresIn=expiration
        )
        return str(url) if url else None
    except Exception:
        return None


def create_mcp_server() -> FastMCP:
    """Create and configure the FastMCP server instance."""
    return FastMCP("quilt-mcp-server")


def get_tool_modules() -> list[Any]:
    """Get list of tool modules to register."""
<<<<<<< HEAD
    from quilt_mcp.tools import auth, buckets, package_ops, packages, s3_package, permissions, unified_package, metadata_templates, package_management, metadata_examples, quilt_summary, athena_glue, tabulator, governance

    return [auth, buckets, packages, package_ops, s3_package, permissions, unified_package, metadata_templates, package_management, metadata_examples, quilt_summary, athena_glue, tabulator, governance]
=======
    from quilt_mcp.tools import auth, buckets, package_ops, packages, s3_package, permissions, unified_package, metadata_templates, package_management, metadata_examples, quilt_summary, search, athena_glue, tabulator, workflow_orchestration
    # error_recovery temporarily disabled due to Callable parameter issues

    return [auth, buckets, packages, package_ops, s3_package, permissions, unified_package, metadata_templates, package_management, metadata_examples, quilt_summary, search, athena_glue, tabulator, workflow_orchestration]
>>>>>>> 70e5d025


def register_tools(
    mcp: FastMCP, tool_modules: list[Any] | None = None, verbose: bool = True
) -> int:
    """Register all public functions from tool modules as MCP tools.

    Args:
        mcp: The FastMCP server instance
        tool_modules: List of modules to register tools from (defaults to all)
        verbose: Whether to print registration messages

    Returns:
        Number of tools registered
    """
    if tool_modules is None:
        tool_modules = get_tool_modules()

    tools_registered = 0

    for module in tool_modules:
        # Get all public functions (not starting with _)
        def make_predicate(mod: Any) -> Callable[[Any], bool]:
            return lambda obj: (
                inspect.isfunction(obj)
                and not obj.__name__.startswith("_")
                and obj.__module__ == mod.__name__  # Only functions defined in this module
            )

        functions = inspect.getmembers(module, predicate=make_predicate(module))

        for name, func in functions:
            # Register each function as an MCP tool
            mcp.tool(func)
            tools_registered += 1
            if verbose:
                # Use stderr to avoid interfering with JSON-RPC on stdout
                print(f"Registered tool: {module.__name__}.{name}", file=sys.stderr)

    return tools_registered


def get_s3_client():
    """Get an S3 client instance."""
    return boto3.client("s3")


def validate_package_name(package_name: str) -> bool:
    """Validate package name format (namespace/name)."""
    if not package_name or "/" not in package_name:
        return False
    
    parts = package_name.split("/")
    if len(parts) != 2:
        return False
    
    namespace, name = parts
    
    # Check for valid characters and format
    pattern = r"^[a-zA-Z0-9]([a-zA-Z0-9\-_]*[a-zA-Z0-9])?$"
    return bool(re.match(pattern, namespace) and re.match(pattern, name))


def format_error_response(message: str) -> Dict[str, Any]:
    """Format a standardized error response."""
    return {
        "success": False,
        "error": message,
        "timestamp": __import__("datetime").datetime.now(__import__("datetime").timezone.utc).isoformat(),
    }


@contextlib.contextmanager
def suppress_stdout():
    """Context manager to suppress stdout output to prevent JSON-RPC interference.
    
    This is critical for MCP servers using stdio transport, as any stdout output
    that isn't valid JSON-RPC will break the communication protocol.
    """
    stdout_capture = io.StringIO()
    try:
        with contextlib.redirect_stdout(stdout_capture):
            yield stdout_capture
    finally:
        # Log captured output to stderr if needed for debugging
        captured_output = stdout_capture.getvalue().strip()
        if captured_output:
            print(f"Suppressed stdout: {captured_output}", file=sys.stderr)


def create_configured_server(verbose: bool = False) -> FastMCP:
    """Create a fully configured MCP server with all tools registered.

    Args:
        verbose: Whether to print registration messages

    Returns:
        Configured FastMCP server instance
    """
    mcp = create_mcp_server()
    tools_count = register_tools(mcp, verbose=verbose)

    if verbose:
        # Use stderr to avoid interfering with JSON-RPC on stdout
        print(f"Successfully registered {tools_count} tools", file=sys.stderr)

    return mcp


def run_server() -> None:
    """Run the MCP server with proper error handling."""
    try:
        # Create and configure the server
        mcp = create_configured_server()

        # Get transport from environment variable (default to stdio for MCP compatibility)
        transport_str = os.environ.get("FASTMCP_TRANSPORT", "stdio")

        # Validate transport string and fall back to default if invalid
        valid_transports = ["stdio", "http", "sse", "streamable-http"]
        if transport_str not in valid_transports:
            transport_str = "stdio"

        transport: Literal["stdio", "http", "sse", "streamable-http"] = transport_str  # type: ignore

        # Run the server
        mcp.run(transport=transport)

    except Exception as e:
        # Use stderr to avoid interfering with JSON-RPC on stdout
        print(f"Error starting MCP server: {e}", file=sys.stderr)
        raise<|MERGE_RESOLUTION|>--- conflicted
+++ resolved
@@ -51,16 +51,10 @@
 
 def get_tool_modules() -> list[Any]:
     """Get list of tool modules to register."""
-<<<<<<< HEAD
-    from quilt_mcp.tools import auth, buckets, package_ops, packages, s3_package, permissions, unified_package, metadata_templates, package_management, metadata_examples, quilt_summary, athena_glue, tabulator, governance
-
-    return [auth, buckets, packages, package_ops, s3_package, permissions, unified_package, metadata_templates, package_management, metadata_examples, quilt_summary, athena_glue, tabulator, governance]
-=======
-    from quilt_mcp.tools import auth, buckets, package_ops, packages, s3_package, permissions, unified_package, metadata_templates, package_management, metadata_examples, quilt_summary, search, athena_glue, tabulator, workflow_orchestration
+    from quilt_mcp.tools import auth, buckets, package_ops, packages, s3_package, permissions, unified_package, metadata_templates, package_management, metadata_examples, quilt_summary, search, athena_glue, tabulator, workflow_orchestration, governance
     # error_recovery temporarily disabled due to Callable parameter issues
 
-    return [auth, buckets, packages, package_ops, s3_package, permissions, unified_package, metadata_templates, package_management, metadata_examples, quilt_summary, search, athena_glue, tabulator, workflow_orchestration]
->>>>>>> 70e5d025
+    return [auth, buckets, packages, package_ops, s3_package, permissions, unified_package, metadata_templates, package_management, metadata_examples, quilt_summary, search, athena_glue, tabulator, workflow_orchestration, governance]
 
 
 def register_tools(
