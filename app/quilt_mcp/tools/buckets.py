from __future__ import annotations

from typing import Any

import boto3

from ..constants import DEFAULT_BUCKET
from ..utils import generate_signed_url

# Helpers


def _normalize_bucket(uri_or_name: str) -> str:
    if uri_or_name.startswith("s3://"):
        return uri_or_name[5:].split("/", 1)[0]
    return uri_or_name


def bucket_objects_list(
    bucket: str = DEFAULT_BUCKET,
    prefix: str = "",
    max_keys: int = 100,
    continuation_token: str = "",
    include_signed_urls: bool = True,
) -> dict[str, Any]:
    """List objects in an S3 bucket with optional prefix filtering.

    Args:
        bucket: S3 bucket name or s3:// URI (default: DEFAULT_BUCKET)
        prefix: Filter objects by prefix (default: "")
        max_keys: Maximum number of objects to return, 1-1000 (default: 100)
        continuation_token: Token for paginating through large result sets (default: "")
        include_signed_urls: Include presigned download URLs for each object (default: True)

    Returns:
        Dict with bucket info, objects list, and pagination details.
    """
    bkt = _normalize_bucket(bucket)
    max_keys = max(1, min(max_keys, 1000))
    client = boto3.client("s3")
    params: dict[str, Any] = {"Bucket": bkt, "MaxKeys": max_keys}
    if prefix:
        params["Prefix"] = prefix
    if continuation_token:
        params["ContinuationToken"] = continuation_token
    try:
        resp = client.list_objects_v2(**params)
    except Exception as e:
        return {"error": f"Failed to list objects: {e}", "bucket": bkt}
    objects: list[dict[str, Any]] = []
    for item in resp.get("Contents", []) or []:
        key = item.get("Key")
        s3_uri = f"s3://{bkt}/{key}"
        obj_data = {
            "key": key,
            "s3_uri": s3_uri,
            "size": item.get("Size"),
            "last_modified": str(item.get("LastModified")),
            "etag": item.get("ETag"),
            "storage_class": item.get("StorageClass"),
        }
        if include_signed_urls:
            signed_url = generate_signed_url(s3_uri)
            if signed_url:
                obj_data["download_url"] = signed_url
        objects.append(obj_data)
    return {
        "bucket": bkt,
        "prefix": prefix,
        "objects": objects,
        "truncated": resp.get("IsTruncated", False),
        "next_token": resp.get("NextContinuationToken", ""),
        "key_count": resp.get("KeyCount", len(objects)),
        "max_keys": max_keys,
    }


def bucket_object_info(s3_uri: str) -> dict[str, Any]:
    """Get metadata information for a specific S3 object.

    Args:
        s3_uri: Full S3 URI (e.g., "s3://bucket-name/path/to/object")

    Returns:
        Dict with object metadata including size, content type, etag, and modification date.
    """
    if not s3_uri.startswith("s3://"):
        return {"error": "s3_uri must start with s3://"}
    without = s3_uri[5:]
    if "/" not in without:
        return {"error": "s3_uri must include a key after the bucket/"}
    bucket, key = without.split("/", 1)
    client = boto3.client("s3")
    try:
        head = client.head_object(Bucket=bucket, Key=key)
    except Exception as e:
        return {"error": f"Failed to head object: {e}", "bucket": bucket, "key": key}
    return {
        "bucket": bucket,
        "key": key,
        "size": head.get("ContentLength"),
        "content_type": head.get("ContentType"),
        "etag": head.get("ETag"),
        "last_modified": str(head.get("LastModified")),
        "metadata": head.get("Metadata", {}),
        "storage_class": head.get("StorageClass"),
        "cache_control": head.get("CacheControl"),
    }


def bucket_object_text(
    s3_uri: str, max_bytes: int = 65536, encoding: str = "utf-8"
) -> dict[str, Any]:
    """Read text content from an S3 object.

    Args:
        s3_uri: Full S3 URI (e.g., "s3://bucket-name/path/to/file.txt")
        max_bytes: Maximum bytes to read (default: 65536)
        encoding: Text encoding to use (default: "utf-8")

    Returns:
        Dict with decoded text content and metadata.
    """
    if not s3_uri.startswith("s3://"):
        return {"error": "s3_uri must start with s3://"}
    without = s3_uri[5:]
    if "/" not in without:
        return {"error": "s3_uri must include a key after the bucket/"}
    bucket, key = without.split("/", 1)
    client = boto3.client("s3")
    try:
        obj = client.get_object(Bucket=bucket, Key=key)
        body = obj["Body"].read(max_bytes + 1)
    except Exception as e:
        return {"error": f"Failed to get object: {e}", "bucket": bucket, "key": key}
    truncated = len(body) > max_bytes
    if truncated:
        body = body[:max_bytes]
    try:
        text = body.decode(encoding, errors="replace")
    except Exception as e:
        return {"error": f"Decode failed: {e}", "bucket": bucket, "key": key}
    return {
        "bucket": bucket,
        "key": key,
        "encoding": encoding,
        "truncated": truncated,
        "max_bytes": max_bytes,
        "text": text,
    }


def bucket_objects_put(bucket: str, items: list[dict[str, Any]]) -> dict[str, Any]:
    """Upload multiple objects to an S3 bucket.

    Args:
        bucket: S3 bucket name or s3:// URI
        items: List of objects to upload, each with 'key' and either 'text' or 'data' (base64)
               Optional: 'content_type', 'encoding' (for text), 'metadata' dict

    Returns:
        Dict with upload results and summary statistics.
    """
    import base64

    bkt = _normalize_bucket(bucket)
    if not items:
        return {"error": "items list is empty", "bucket": bkt}
    client = boto3.client("s3")
    results: list[dict[str, Any]] = []
    for idx, item in enumerate(items):
        key = item.get("key")
        if not key or not isinstance(key, str):
            results.append({"index": idx, "error": "missing key"})
            continue
        text = item.get("text")
        data_b64 = item.get("data")
        if (text is None) == (data_b64 is None):
            results.append({"key": key, "error": "provide exactly one of text or data"})
            continue
        if text is not None:
            encoding = item.get("encoding", "utf-8")
            try:
                body = text.encode(encoding)
            except Exception as e:
                results.append({"key": key, "error": f"encode failed: {e}"})
                continue
        else:
            try:
                body = base64.b64decode(str(data_b64), validate=True)
            except Exception as e:
                results.append({"key": key, "error": f"base64 decode failed: {e}"})
                continue
        put_kwargs: dict[str, Any] = {"Bucket": bkt, "Key": key, "Body": body}
        if item.get("content_type"):
            put_kwargs["ContentType"] = item["content_type"]
        if item.get("metadata") and isinstance(item.get("metadata"), dict):
            put_kwargs["Metadata"] = item["metadata"]
        try:
            resp = client.put_object(**put_kwargs)
            results.append(
                {
                    "key": key,
                    "etag": resp.get("ETag"),
                    "size": len(body),
                    "content_type": put_kwargs.get("ContentType"),
                }
            )
        except Exception as e:
            results.append({"key": key, "error": str(e)})
    successes = sum(1 for r in results if "etag" in r)
    return {"bucket": bkt, "requested": len(items), "uploaded": successes, "results": results}


def bucket_object_fetch(
    s3_uri: str, max_bytes: int = 65536, base64_encode: bool = True
) -> dict[str, Any]:
    """Fetch binary or text data from an S3 object.

    Args:
        s3_uri: Full S3 URI (e.g., "s3://bucket-name/path/to/file")
        max_bytes: Maximum bytes to read (default: 65536)
        base64_encode: Return binary data as base64 (default: True)

    Returns:
        Dict with object data as base64 or text, plus metadata.
    """
    import base64

    if not s3_uri.startswith("s3://"):
        return {"error": "s3_uri must start with s3://"}
    without = s3_uri[5:]
    if "/" not in without:
        return {"error": "s3_uri must include a key after the bucket/"}
    bucket, key = without.split("/", 1)
    client = boto3.client("s3")
    try:
        obj = client.get_object(Bucket=bucket, Key=key)
        body = obj["Body"].read(max_bytes + 1)
        content_type = obj.get("ContentType")
    except Exception as e:
        return {"error": f"Failed to get object: {e}", "bucket": bucket, "key": key}
    truncated = len(body) > max_bytes
    if truncated:
        body = body[:max_bytes]
    if base64_encode:
        data = base64.b64encode(body).decode("ascii")
        return {
            "bucket": bucket,
            "key": key,
            "truncated": truncated,
            "max_bytes": max_bytes,
            "base64": True,
            "data": data,
            "content_type": content_type,
            "size": len(body),
        }
    try:
        text = body.decode("utf-8")
        return {
            "bucket": bucket,
            "key": key,
            "truncated": truncated,
            "max_bytes": max_bytes,
            "base64": False,
            "text": text,
            "content_type": content_type,
            "size": len(body),
        }
    except Exception:
        data = base64.b64encode(body).decode("ascii")
        return {
            "bucket": bucket,
            "key": key,
            "truncated": truncated,
            "max_bytes": max_bytes,
            "base64": True,
            "data": data,
            "content_type": content_type,
            "size": len(body),
            "note": "Binary data returned as base64 after decode failure",
        }


def bucket_object_link(s3_uri: str, expiration: int = 3600) -> dict[str, Any]:
    """Generate a presigned URL for downloading an S3 object.

    Args:
        s3_uri: Full S3 URI (e.g., "s3://bucket-name/path/to/file")
        expiration: URL expiration time in seconds (default: 3600, max: 604800)

    Returns:
        Dict with presigned URL and metadata.
    """
    if not s3_uri.startswith("s3://"):
        return {"error": "s3_uri must start with s3://"}
    without = s3_uri[5:]
    if "/" not in without:
        return {"error": "s3_uri must include a key after the bucket/"}
    bucket, key = without.split("/", 1)
    expiration = max(1, min(expiration, 604800))
    client = boto3.client("s3")
    try:
        url = client.generate_presigned_url(
            "get_object", Params={"Bucket": bucket, "Key": key}, ExpiresIn=expiration
        )
        return {"bucket": bucket, "key": key, "presigned_url": url, "expires_in": expiration}
    except Exception as e:
        return {"error": f"Failed to generate presigned URL: {e}", "bucket": bucket, "key": key}


def bucket_objects_search(bucket: str, query: str | dict, limit: int = 10) -> dict[str, Any]:
    """Search objects in a Quilt bucket using Elasticsearch query syntax.

    Args:
        bucket: S3 bucket name or s3:// URI
        query: Search query string or dictionary-based DSL query
        limit: Maximum number of results to return (default: 10)

    Returns:
        Dict with search results including matching objects and metadata.
    """
    import quilt3

    bkt = _normalize_bucket(bucket)
    bucket_uri = f"s3://{bkt}"
    try:
        # Suppress stdout during bucket operations to avoid JSON-RPC interference
        from ..utils import suppress_stdout
        with suppress_stdout():
            bucket_obj = quilt3.Bucket(bucket_uri)
            results = bucket_obj.search(query, limit=limit)
        return {"bucket": bkt, "query": query, "limit": limit, "results": results}
    except Exception as e:
        # Always include a results array so tests can assert presence regardless of configuration
        return {
            "error": f"Failed to search bucket: {e}",
            "bucket": bkt,
            "query": query,
            "results": [],
<<<<<<< HEAD
        }


def bucket_objects_search_graphql(
    bucket: str,
    object_filter: dict | None = None,
    first: int = 100,
    after: str = "",
) -> dict[str, Any]:
    """Search bucket objects via Quilt Catalog GraphQL.

    This is a generic GraphQL-powered search that can express rich filters and
    returns objects with optional package linkage where available.

    Args:
        bucket: S3 bucket name or s3:// URI
        object_filter: Dictionary of filter fields compatible with the catalog schema
        first: Page size (default 100)
        after: Cursor for pagination

    Returns:
        Dict with objects, pagination info, and the effective filter used.
    """
    import json
    import quilt3
    from urllib.parse import urljoin

    bkt = _normalize_bucket(bucket)
    # Acquire authenticated session and registry from quilt3
    if not hasattr(quilt3, "session") or not hasattr(quilt3.session, "get_session"):
        return {
            "success": False,
            "error": "quilt3 session not available for GraphQL",
            "bucket": bkt,
            "objects": [],
        }

    session = quilt3.session.get_session()
    registry_url = getattr(quilt3.session, "get_registry_url", lambda: None)()
    if not registry_url:
        return {
            "success": False,
            "error": "Registry URL not configured for GraphQL",
            "bucket": bkt,
            "objects": [],
        }

    graphql_url = urljoin(registry_url.rstrip("/") + "/", "graphql")

    # Provide a minimal, generic query. The exact schema may vary by catalog;
    # we target a common pattern where objects are searchable with filters
    # and linked to package versions when present.
    gql = (
        "query($bucket: String!, $filter: ObjectFilterInput, $first: Int, $after: String) {\n"
        "  objects(bucket: $bucket, filter: $filter, first: $first, after: $after) {\n"
        "    edges {\n"
        "      node { key size updated contentType extension package { name topHash tag } }\n"
        "      cursor\n"
        "    }\n"
        "    pageInfo { endCursor hasNextPage }\n"
        "  }\n"
        "}"
    )

    variables = {
        "bucket": bkt,
        "filter": object_filter or {},
        "first": max(1, min(first, 1000)),
        "after": after or None,
    }

    try:
        resp = session.post(graphql_url, json={"query": gql, "variables": variables})
        if resp.status_code != 200:
            return {
                "success": False,
                "error": f"GraphQL error {resp.status_code}: {resp.text}",
                "bucket": bkt,
                "objects": [],
            }
        data = resp.json()
        if "errors" in data:
            return {
                "success": False,
                "error": json.dumps(data["errors"]),
                "bucket": bkt,
                "objects": [],
            }
        conn = data.get("data", {}).get("objects", {})
        edges = conn.get("edges", []) or []
        objects = [
            {
                "key": edge.get("node", {}).get("key"),
                "size": edge.get("node", {}).get("size"),
                "updated": edge.get("node", {}).get("updated"),
                "content_type": edge.get("node", {}).get("contentType"),
                "extension": edge.get("node", {}).get("extension"),
                "package": edge.get("node", {}).get("package"),
            }
            for edge in edges
            if isinstance(edge, dict)
        ]
        page_info = conn.get("pageInfo", {}) or {}
        return {
            "success": True,
            "bucket": bkt,
            "objects": objects,
            "page_info": {
                "end_cursor": page_info.get("endCursor"),
                "has_next_page": page_info.get("hasNextPage", False),
            },
            "filter": variables["filter"],
        }
    except Exception as e:
        return {
            "success": False,
            "error": f"GraphQL request failed: {e}",
            "bucket": bkt,
            "objects": [],
=======
>>>>>>> bc039d96
        }<|MERGE_RESOLUTION|>--- conflicted
+++ resolved
@@ -338,9 +338,7 @@
             "bucket": bkt,
             "query": query,
             "results": [],
-<<<<<<< HEAD
-        }
-
+        }
 
 def bucket_objects_search_graphql(
     bucket: str,
@@ -458,6 +456,4 @@
             "error": f"GraphQL request failed: {e}",
             "bucket": bkt,
             "objects": [],
-=======
->>>>>>> bc039d96
         }