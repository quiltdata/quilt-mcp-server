"""Shared utilities for Quilt MCP tools."""

from __future__ import annotations

import inspect
import os
import re
import sys
import io
import contextlib
from typing import Any, Dict, Literal, Callable
from urllib.parse import urlparse, parse_qs, unquote

import boto3
from fastmcp import FastMCP


def parse_s3_uri(s3_uri: str) -> tuple[str, str, str | None]:
    """
    Parse S3 URI into bucket, key, and version_id components.
    
    Args:
        s3_uri: S3 URI in format 's3://bucket/key' or 's3://bucket/key?versionId=xyz'
        
    Returns:
<<<<<<< HEAD
        Tuple of (bucket, key, version_id) where version_id is extracted from query params
        
    Raises:
        ValueError: If URI format is invalid or has unexpected query parameters
    """
    parsed = urlparse(s3_uri)
    if parsed.scheme != 's3':
        raise ValueError(f"Invalid S3 URI scheme: {parsed.scheme}")
    
    bucket = parsed.netloc
    if not bucket:
        raise ValueError(f"Invalid S3 URI format: {s3_uri}")
    
    path = unquote(parsed.path)[1:]  # Remove leading / and URL decode
    if not path:
        raise ValueError(f"Invalid S3 URI format: {s3_uri}")
    
    # Extract and validate query parameters
    query = parse_qs(parsed.query)
    version_id = query.pop('versionId', [None])[0]
    
    # Strict validation - no other query parameters allowed
    if query:
        raise ValueError(f"Unexpected S3 query string: {parsed.query!r}")
    
    return bucket, path, version_id
=======
        Tuple of (bucket, key, version_id) where version_id is always None in Phase 2
        
    Raises:
        ValueError: If URI format is invalid
    """
    if not s3_uri.startswith("s3://"):
        raise ValueError(f"Invalid S3 URI format: {s3_uri}")
    
    without = s3_uri[5:]  # Remove s3:// prefix
    if "/" not in without:
        raise ValueError(f"Invalid S3 URI format: {s3_uri}")
    
    bucket, key = without.split("/", 1)  # Split on first slash
    
    return bucket, key, None  # version_id always None in Phase 2
>>>>>>> c37b1481


def generate_signed_url(s3_uri: str, expiration: int = 3600) -> str | None:
    """Generate a presigned URL for an S3 URI.

    Args:
        s3_uri: S3 URI (e.g., "s3://bucket/key")
        expiration: URL expiration in seconds (default: 3600)

    Returns:
        Presigned URL string or None if generation fails
    """
    if not s3_uri.startswith("s3://"):
        return None

    without_scheme = s3_uri[5:]
    if "/" not in without_scheme:
        return None

    bucket, key = without_scheme.split("/", 1)
    expiration = max(1, min(expiration, 604800))  # 1 sec to 7 days

    try:
        client = get_s3_client()
        url = client.generate_presigned_url("get_object", Params={"Bucket": bucket, "Key": key}, ExpiresIn=expiration)
        return str(url) if url else None
    except Exception:
        return None


def create_mcp_server() -> FastMCP:
    """Create and configure the FastMCP server instance."""
    return FastMCP("quilt-mcp-server")


def get_tool_modules() -> list[Any]:
    """Get list of tool modules to register."""
    from quilt_mcp.tools import (
        auth,
        buckets,
        package_ops,
        packages,
        s3_package,
        permissions,
        unified_package,
        metadata_templates,
        package_management,
        metadata_examples,
        quilt_summary,
        search,
        athena_glue,
        tabulator,
        workflow_orchestration,
        governance,
    )

    # error_recovery temporarily disabled due to Callable parameter issues

    return [
        auth,
        buckets,
        packages,
        package_ops,
        s3_package,
        permissions,
        unified_package,
        metadata_templates,
        package_management,
        metadata_examples,
        quilt_summary,
        search,
        athena_glue,
        tabulator,
        workflow_orchestration,
        governance,
    ]


def register_tools(mcp: FastMCP, tool_modules: list[Any] | None = None, verbose: bool = True) -> int:
    """Register all public functions from tool modules as MCP tools.

    Args:
        mcp: The FastMCP server instance
        tool_modules: List of modules to register tools from (defaults to all)
        verbose: Whether to print registration messages

    Returns:
        Number of tools registered
    """
    if tool_modules is None:
        tool_modules = get_tool_modules()

    # List of deprecated tools (to reduce client confusion)
    excluded_tools = {
        "packages_list"  # Prefer packages_search
    }

    tools_registered = 0

    for module in tool_modules:
        # Get all public functions (not starting with _)
        def make_predicate(mod: Any) -> Callable[[Any], bool]:
            return lambda obj: (
                inspect.isfunction(obj)
                and not obj.__name__.startswith("_")
                and obj.__module__ == mod.__name__  # Only functions defined in this module
            )

        functions = inspect.getmembers(module, predicate=make_predicate(module))

        for name, func in functions:
            # Skip deprecated tools to reduce client confusion
            if name in excluded_tools:
                if verbose:
                    print(f"Skipped _list tool: {module.__name__}.{name} (prefer search instead)", file=sys.stderr)
                continue

            # Register each function as an MCP tool
            mcp.tool(func)
            tools_registered += 1
            if verbose:
                # Use stderr to avoid interfering with JSON-RPC on stdout
                print(f"Registered tool: {module.__name__}.{name}", file=sys.stderr)

    return tools_registered


def get_s3_client(use_quilt_auth: bool = True):
    """Get an S3 client instance with optional Quilt authentication.

    Args:
        use_quilt_auth: Whether to use Quilt's STS session if available (default: True)

    Returns:
        boto3 S3 client instance
    """
    if use_quilt_auth:
        try:
            import quilt3

            # Check if we have Quilt session available
            if hasattr(quilt3, "logged_in") and quilt3.logged_in():
                if hasattr(quilt3, "get_boto3_session"):
                    session = quilt3.get_boto3_session()
                    if session is not None:
                        return session.client("s3")
        except Exception:
            pass

    # Fallback to default boto3 client
    return boto3.client("s3")


def get_sts_client(use_quilt_auth: bool = True):
    """Get an STS client instance with optional Quilt authentication.

    Args:
        use_quilt_auth: Whether to use Quilt's STS session if available (default: True)

    Returns:
        boto3 STS client instance
    """
    if use_quilt_auth:
        try:
            import quilt3

            # Check if we have Quilt session available
            if hasattr(quilt3, "logged_in") and quilt3.logged_in():
                if hasattr(quilt3, "get_boto3_session"):
                    session = quilt3.get_boto3_session()
                    if session is not None:
                        return session.client("sts")
        except Exception:
            pass

    # Fallback to default boto3 client
    return boto3.client("sts")


def validate_package_name(package_name: str) -> bool:
    """Validate package name format (namespace/name)."""
    if not package_name or "/" not in package_name:
        return False

    parts = package_name.split("/")
    if len(parts) != 2:
        return False

    namespace, name = parts

    # Check for valid characters and format
    pattern = r"^[a-zA-Z0-9]([a-zA-Z0-9\-_]*[a-zA-Z0-9])?$"
    return bool(re.match(pattern, namespace) and re.match(pattern, name))


def format_error_response(message: str) -> Dict[str, Any]:
    """Format a standardized error response."""
    return {
        "success": False,
        "error": message,
        "timestamp": __import__("datetime").datetime.now(__import__("datetime").timezone.utc).isoformat(),
    }


@contextlib.contextmanager
def suppress_stdout():
    """Context manager to suppress stdout output to prevent JSON-RPC interference.

    This is critical for MCP servers using stdio transport, as any stdout output
    that isn't valid JSON-RPC will break the communication protocol.
    """
    stdout_capture = io.StringIO()
    try:
        with contextlib.redirect_stdout(stdout_capture):
            yield stdout_capture
    finally:
        # Log captured output to stderr if needed for debugging
        captured_output = stdout_capture.getvalue().strip()
        if captured_output:
            print(f"Suppressed stdout: {captured_output}", file=sys.stderr)


def create_configured_server(verbose: bool = False) -> FastMCP:
    """Create a fully configured MCP server with all tools registered.

    Args:
        verbose: Whether to print registration messages

    Returns:
        Configured FastMCP server instance
    """
    mcp = create_mcp_server()
    tools_count = register_tools(mcp, verbose=verbose)

    if verbose:
        # Use stderr to avoid interfering with JSON-RPC on stdout
        print(f"Successfully registered {tools_count} tools", file=sys.stderr)

    return mcp


def run_server() -> None:
    """Run the MCP server with proper error handling."""
    try:
        # Create and configure the server
        mcp = create_configured_server()

        # Get transport from environment variable (default to stdio for MCP compatibility)
        transport_str = os.environ.get("FASTMCP_TRANSPORT", "stdio")

        # Validate transport string and fall back to default if invalid
        valid_transports = ["stdio", "http", "sse", "streamable-http"]
        if transport_str not in valid_transports:
            transport_str = "stdio"

        transport: Literal["stdio", "http", "sse", "streamable-http"] = transport_str  # type: ignore

        # Run the server
        mcp.run(transport=transport)

    except Exception as e:
        # Use stderr to avoid interfering with JSON-RPC on stdout
        print(f"Error starting MCP server: {e}", file=sys.stderr)
        raise<|MERGE_RESOLUTION|>--- conflicted
+++ resolved
@@ -23,7 +23,6 @@
         s3_uri: S3 URI in format 's3://bucket/key' or 's3://bucket/key?versionId=xyz'
         
     Returns:
-<<<<<<< HEAD
         Tuple of (bucket, key, version_id) where version_id is extracted from query params
         
     Raises:
@@ -50,24 +49,6 @@
         raise ValueError(f"Unexpected S3 query string: {parsed.query!r}")
     
     return bucket, path, version_id
-=======
-        Tuple of (bucket, key, version_id) where version_id is always None in Phase 2
-        
-    Raises:
-        ValueError: If URI format is invalid
-    """
-    if not s3_uri.startswith("s3://"):
-        raise ValueError(f"Invalid S3 URI format: {s3_uri}")
-    
-    without = s3_uri[5:]  # Remove s3:// prefix
-    if "/" not in without:
-        raise ValueError(f"Invalid S3 URI format: {s3_uri}")
-    
-    bucket, key = without.split("/", 1)  # Split on first slash
-    
-    return bucket, key, None  # version_id always None in Phase 2
->>>>>>> c37b1481
-
 
 def generate_signed_url(s3_uri: str, expiration: int = 3600) -> str | None:
     """Generate a presigned URL for an S3 URI.
