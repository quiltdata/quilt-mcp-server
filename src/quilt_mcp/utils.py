"""Shared utilities for Quilt MCP tools."""

from __future__ import annotations

import inspect
import os
import re
import sys
import io
import contextlib
from typing import Any, Dict, Literal, Callable

import boto3
from fastmcp import FastMCP


def generate_signed_url(s3_uri: str, expiration: int = 3600) -> str | None:
    """Generate a presigned URL for an S3 URI.

    Args:
        s3_uri: S3 URI (e.g., "s3://bucket/key")
        expiration: URL expiration in seconds (default: 3600)

    Returns:
        Presigned URL string or None if generation fails
    """
    if not s3_uri.startswith("s3://"):
        return None

    without_scheme = s3_uri[5:]
    if "/" not in without_scheme:
        return None

    bucket, key = without_scheme.split("/", 1)
    expiration = max(1, min(expiration, 604800))  # 1 sec to 7 days

    try:
        client = get_s3_client()
        url = client.generate_presigned_url("get_object", Params={"Bucket": bucket, "Key": key}, ExpiresIn=expiration)
        return str(url) if url else None
    except Exception:
        return None


def create_mcp_server() -> FastMCP:
    """Create and configure the FastMCP server instance."""
    return FastMCP("quilt-mcp-server")


def get_tool_modules() -> list[Any]:
    """Get list of tool modules to register."""
    from quilt_mcp.tools import (
        auth,
        buckets,
        package_ops,
        packages,
        s3_package,
        permissions,
        unified_package,
        metadata_templates,
        package_management,
        metadata_examples,
        quilt_summary,
        search,
        athena_glue,
        tabulator,
        workflow_orchestration,
        governance,
    )

    # error_recovery temporarily disabled due to Callable parameter issues

    return [
        auth,
        buckets,
        packages,
        package_ops,
        s3_package,
        permissions,
        unified_package,
        metadata_templates,
        package_management,
        metadata_examples,
        quilt_summary,
        search,
        athena_glue,
        tabulator,
        workflow_orchestration,
        governance,
    ]


def register_tools(mcp: FastMCP, tool_modules: list[Any] | None = None, verbose: bool = True) -> int:
    """Register all public functions from tool modules as MCP tools.

    Args:
        mcp: The FastMCP server instance
        tool_modules: List of modules to register tools from (defaults to all)
        verbose: Whether to print registration messages

    Returns:
        Number of tools registered
    """
    if tool_modules is None:
        tool_modules = get_tool_modules()

    # List of deprecated tools (to reduce client confusion)
    excluded_tools = {
<<<<<<< HEAD
        "packages_list",  # use package_search instead
        "bucket_objects_list",  # use bucket_objects_search instead
=======
        "packages_list",
        "bucket_objects_list",
>>>>>>> 7fcb3aad
    }

    tools_registered = 0

    for module in tool_modules:
        # Get all public functions (not starting with _)
        def make_predicate(mod: Any) -> Callable[[Any], bool]:
            return lambda obj: (
                inspect.isfunction(obj)
                and not obj.__name__.startswith("_")
                and obj.__module__ == mod.__name__  # Only functions defined in this module
            )

        functions = inspect.getmembers(module, predicate=make_predicate(module))

        for name, func in functions:
            # Skip deprecated tools
            if name in excluded_tools:
                if verbose:
                    print(f"Skipped _list tool: {module.__name__}.{name} (prefer search instead)", file=sys.stderr)
                continue
                
            # Register each function as an MCP tool
            mcp.tool(func)
            tools_registered += 1
            if verbose:
                # Use stderr to avoid interfering with JSON-RPC on stdout
                print(f"Registered tool: {module.__name__}.{name}", file=sys.stderr)

    return tools_registered


def get_s3_client(use_quilt_auth: bool = True):
    """Get an S3 client instance with optional Quilt authentication.
    
    Args:
        use_quilt_auth: Whether to use Quilt's STS session if available (default: True)
    
    Returns:
        boto3 S3 client instance
    """
    if use_quilt_auth:
        try:
            import quilt3
            
            # Check if we have Quilt session available
            if hasattr(quilt3, "logged_in") and quilt3.logged_in():
                if hasattr(quilt3, "get_boto3_session"):
                    session = quilt3.get_boto3_session()
                    if session is not None:
                        return session.client("s3")
        except Exception:
            pass
    
    # Fallback to default boto3 client
    return boto3.client("s3")


def get_sts_client(use_quilt_auth: bool = True):
    """Get an STS client instance with optional Quilt authentication.
    
    Args:
        use_quilt_auth: Whether to use Quilt's STS session if available (default: True)
    
    Returns:
        boto3 STS client instance
    """
    if use_quilt_auth:
        try:
            import quilt3
            
            # Check if we have Quilt session available
            if hasattr(quilt3, "logged_in") and quilt3.logged_in():
                if hasattr(quilt3, "get_boto3_session"):
                    session = quilt3.get_boto3_session()
                    if session is not None:
                        return session.client("sts")
        except Exception:
            pass
    
    # Fallback to default boto3 client
    return boto3.client("sts")


def validate_package_name(package_name: str) -> bool:
    """Validate package name format (namespace/name)."""
    if not package_name or "/" not in package_name:
        return False

    parts = package_name.split("/")
    if len(parts) != 2:
        return False

    namespace, name = parts

    # Check for valid characters and format
    pattern = r"^[a-zA-Z0-9]([a-zA-Z0-9\-_]*[a-zA-Z0-9])?$"
    return bool(re.match(pattern, namespace) and re.match(pattern, name))


def format_error_response(message: str) -> Dict[str, Any]:
    """Format a standardized error response."""
    return {
        "success": False,
        "error": message,
        "timestamp": __import__("datetime").datetime.now(__import__("datetime").timezone.utc).isoformat(),
    }


@contextlib.contextmanager
def suppress_stdout():
    """Context manager to suppress stdout output to prevent JSON-RPC interference.

    This is critical for MCP servers using stdio transport, as any stdout output
    that isn't valid JSON-RPC will break the communication protocol.
    """
    stdout_capture = io.StringIO()
    try:
        with contextlib.redirect_stdout(stdout_capture):
            yield stdout_capture
    finally:
        # Log captured output to stderr if needed for debugging
        captured_output = stdout_capture.getvalue().strip()
        if captured_output:
            print(f"Suppressed stdout: {captured_output}", file=sys.stderr)


def create_configured_server(verbose: bool = False) -> FastMCP:
    """Create a fully configured MCP server with all tools registered.

    Args:
        verbose: Whether to print registration messages

    Returns:
        Configured FastMCP server instance
    """
    mcp = create_mcp_server()
    tools_count = register_tools(mcp, verbose=verbose)

    if verbose:
        # Use stderr to avoid interfering with JSON-RPC on stdout
        print(f"Successfully registered {tools_count} tools", file=sys.stderr)

    return mcp


def run_server() -> None:
    """Run the MCP server with proper error handling."""
    try:
        # Create and configure the server
        mcp = create_configured_server()

        # Get transport from environment variable (default to stdio for MCP compatibility)
        transport_str = os.environ.get("FASTMCP_TRANSPORT", "stdio")

        # Validate transport string and fall back to default if invalid
        valid_transports = ["stdio", "http", "sse", "streamable-http"]
        if transport_str not in valid_transports:
            transport_str = "stdio"

        transport: Literal["stdio", "http", "sse", "streamable-http"] = transport_str  # type: ignore

        # Run the server
        mcp.run(transport=transport)

    except Exception as e:
        # Use stderr to avoid interfering with JSON-RPC on stdout
        print(f"Error starting MCP server: {e}", file=sys.stderr)
        raise<|MERGE_RESOLUTION|>--- conflicted
+++ resolved
@@ -106,13 +106,8 @@
 
     # List of deprecated tools (to reduce client confusion)
     excluded_tools = {
-<<<<<<< HEAD
-        "packages_list",  # use package_search instead
-        "bucket_objects_list",  # use bucket_objects_search instead
-=======
         "packages_list",
         "bucket_objects_list",
->>>>>>> 7fcb3aad
     }
 
     tools_registered = 0
@@ -129,7 +124,7 @@
         functions = inspect.getmembers(module, predicate=make_predicate(module))
 
         for name, func in functions:
-            # Skip deprecated tools
+            # Skip _list functions to prefer search functionality
             if name in excluded_tools:
                 if verbose:
                     print(f"Skipped _list tool: {module.__name__}.{name} (prefer search instead)", file=sys.stderr)
