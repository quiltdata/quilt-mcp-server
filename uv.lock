--- conflicted
+++ resolved
@@ -1922,13 +1922,8 @@
 ]
 
 [[package]]
-<<<<<<< HEAD
-name = "quilt-mcp-server"
-version = "0.6.8"
-=======
 name = "quilt-mcp"
 version = "0.6.10"
->>>>>>> b0ebe9b6
 source = { editable = "." }
 dependencies = [
     { name = "altair" },
