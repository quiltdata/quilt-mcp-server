#!/usr/bin/env python3
"""Generate canonical tool listings from MCP server code.

This script inspects the actual MCP server implementation to generate
authoritative tool listings, eliminating manual maintenance and drift.
"""

import argparse
import csv
import inspect
import json
import sys
from pathlib import Path
from typing import Any, Dict, List

# Add src to path for imports
script_dir = Path(__file__).parent
repo_root = script_dir.parent
src_dir = repo_root / "src"

# Only add to path if not already in PYTHONPATH
if str(src_dir) not in sys.path:
    sys.path.insert(0, str(src_dir))

from quilt_mcp.utils import create_configured_server

async def extract_tool_metadata(server) -> List[Dict[str, Any]]:
    """Extract comprehensive metadata from all registered tools."""
    tools = []

    server_tools = await server.get_tools()
    for tool_name, handler in server_tools.items():
        # Get function signature and docstring
        sig = inspect.signature(handler.fn)
        doc = inspect.getdoc(handler.fn) or "No description available"

        # Get module information
        module = inspect.getmodule(handler.fn)
        module_name = module.__name__ if module else "unknown"

        # Extract module short name (last component)
        if module_name.startswith("quilt_mcp.tools."):
            short_module = module_name.replace("quilt_mcp.tools.", "")
        else:
            short_module = module_name

        # Check if function is async
        is_async = inspect.iscoroutinefunction(handler.fn)

        # Build full signature string
        signature_str = f"{tool_name}{sig}"

        tools.append({
            "name": tool_name,
            "module": short_module,
            "signature": signature_str,
            "description": doc.split('\n')[0],  # First line only
            "is_async": is_async,
            "full_module_path": module_name,
            "handler_class": handler.__class__.__name__
        })

    # Sort by module then name for consistent ordering
    tools.sort(key=lambda x: (x["module"], x["name"]))
    return tools

def generate_csv_output(tools: List[Dict[str, Any]], output_file: str):
    """Generate CSV output matching current format."""
    with open(output_file, 'w', newline='', encoding='utf-8') as f:
        writer = csv.writer(f)
        writer.writerow([
            "module", "function_name", "signature", "description",
            "is_async", "full_module_path"
        ])

        for tool in tools:
            writer.writerow([
                tool["module"],
                tool["name"],
                tool["signature"],
                tool["description"],
                str(tool["is_async"]),
                tool["full_module_path"]
            ])

def generate_json_output(tools: List[Dict[str, Any]], output_file: str | None = None):
    """Generate structured JSON output for tooling."""
    output = {
        "metadata": {
<<<<<<< HEAD
            "generated_by": "scripts/mcp-list.py",
=======
            "generated_by": "scripts/generate_canonical_tools.py",
>>>>>>> 05130645
            "tool_count": len(tools),
            "modules": list(set(tool["module"] for tool in tools))
        },
        "tools": tools
    }

<<<<<<< HEAD
    if output_file:
        with open(output_file, 'w', encoding='utf-8') as f:
            json.dump(output, f, indent=2, ensure_ascii=False)
    else:
        print(json.dumps(output, indent=2, ensure_ascii=False))

def generate_html_output(tools: List[Dict[str, Any]]):
    """Generate HTML table output."""
    html = f"""<!DOCTYPE html>
<html>
<head>
    <title>MCP Tools List</title>
    <style>
        body {{ font-family: Arial, sans-serif; margin: 20px; }}
        table {{ border-collapse: collapse; width: 100%; }}
        th, td {{ border: 1px solid #ddd; padding: 8px; text-align: left; }}
        th {{ background-color: #f2f2f2; }}
        .signature {{ font-family: monospace; font-size: 0.9em; }}
    </style>
</head>
<body>
    <h1>MCP Tools List</h1>
    <p>Total tools: {len(tools)}</p>
    <table>
        <tr>
            <th>Module</th>
            <th>Function Name</th>
            <th>Signature</th>
            <th>Description</th>
            <th>Async</th>
        </tr>
"""

    for tool in tools:
        html += f"""        <tr>
            <td>{tool['module']}</td>
            <td>{tool['name']}</td>
            <td class="signature">{tool['signature']}</td>
            <td>{tool['description']}</td>
            <td>{'Yes' if tool['is_async'] else 'No'}</td>
        </tr>
"""

    html += """    </table>
</body>
</html>"""
=======
    with open(output_file, 'w', encoding='utf-8') as f:
        json.dump(output, f, indent=2, ensure_ascii=False)

def identify_overlapping_tools(_tools: List[Dict[str, Any]]) -> Dict[str, List[str]]:
    """Identify tools with overlapping functionality that should be consolidated."""
    overlaps = {}

    # Package creation tools - MAJOR OVERLAP
    package_creation = [
        "package_create",           # package_ops module - basic creation
        "create_package",          # unified_package module - unified interface
        "create_package_enhanced", # package_management module - enhanced with templates
        "package_create_from_s3"   # s3_package module - from S3 sources
    ]
    overlaps["Package Creation"] = package_creation

    # Catalog/URL generation tools - REDUNDANT
    catalog_tools = [
        "catalog_url",  # auth module
        "catalog_uri"   # auth module
    ]
    overlaps["Catalog URLs"] = catalog_tools

    # Metadata template tools - PARTIAL OVERLAP
    metadata_tools = [
        "get_metadata_template",        # metadata_templates module
        "create_metadata_from_template" # metadata_examples module
    ]
    overlaps["Metadata Templates"] = metadata_tools

    # Search tools - CONSOLIDATION NEEDED
    search_tools = [
        "packages_search",           # packages module - package-specific
        "bucket_objects_search",     # buckets module - S3-specific
        "unified_search"            # search module - unified interface
    ]
    overlaps["Search Functions"] = search_tools

    # Tabulator admin overlap - DUPLICATE FUNCTIONALITY
    tabulator_admin = [
        "tabulator_open_query_status",    # tabulator module
        "tabulator_open_query_toggle",    # tabulator module
        "admin_tabulator_open_query_get", # governance module
        "admin_tabulator_open_query_set"  # governance module
    ]
    overlaps["Tabulator Admin"] = tabulator_admin

    return overlaps

def generate_consolidation_report(_tools: List[Dict[str, Any]], output_file: str):
    """Generate detailed consolidation recommendations."""

    report = {
        "breaking_changes_required": True,
        "backward_compatibility": "DEPRECATED - Will break existing clients",
        "consolidation_plan": {}
    }

    # Package Creation Consolidation
    report["consolidation_plan"]["package_creation"] = {
        "action": "BREAK_COMPATIBILITY",
        "keep": "create_package_enhanced",
        "deprecate": ["package_create", "create_package", "package_create_from_s3"],
        "rationale": "create_package_enhanced provides all functionality with templates and validation",
        "migration": {
            "package_create": "Replace with create_package_enhanced(copy_mode='all')",
            "create_package": "Replace with create_package_enhanced(auto_organize=True)",
            "package_create_from_s3": "Replace with create_package_enhanced(files=[bucket_prefix])"
        }
    }

    # Search Consolidation
    report["consolidation_plan"]["search"] = {
        "action": "BREAK_COMPATIBILITY",
        "keep": "unified_search",
        "deprecate": ["packages_search", "bucket_objects_search"],
        "rationale": "unified_search handles all search scenarios with backend selection",
        "migration": {
            "packages_search": "Replace with unified_search(scope='catalog')",
            "bucket_objects_search": "Replace with unified_search(scope='bucket', target=bucket)"
        }
    }
>>>>>>> 05130645

    print(html)

<<<<<<< HEAD
def generate_table_output(tools: List[Dict[str, Any]]):
    """Generate formatted table output to stdout."""
    if not tools:
        print("No tools found.")
        return
=======
    # Tabulator Admin Consolidation
    report["consolidation_plan"]["tabulator_admin"] = {
        "action": "BREAK_COMPATIBILITY",
        "keep": ["admin_tabulator_open_query_get", "admin_tabulator_open_query_set"],
        "deprecate": ["tabulator_open_query_status", "tabulator_open_query_toggle"],
        "rationale": "Admin tools provide proper permissions model",
        "migration": {
            "tabulator_open_query_status": "Replace with admin_tabulator_open_query_get",
            "tabulator_open_query_toggle": "Replace with admin_tabulator_open_query_set"
        }
    }
>>>>>>> 05130645

    # Calculate column widths
    widths = {
        'module': max(len('Module'), max(len(tool['module']) for tool in tools)),
        'name': max(len('Name'), max(len(tool['name']) for tool in tools)),
        'description': max(len('Description'), max(len(tool['description']) for tool in tools))
    }

    # Limit description width for readability
    widths['description'] = min(widths['description'], 60)

    # Header
    header = f"{'Module':<{widths['module']}} {'Name':<{widths['name']}} {'Description':<{widths['description']}} Async"
    print(header)
    print('-' * len(header))

    # Rows
    for tool in tools:
        desc = tool['description']
        if len(desc) > widths['description']:
            desc = desc[:widths['description']-3] + '...'

        async_str = 'Yes' if tool['is_async'] else 'No'
        print(f"{tool['module']:<{widths['module']}} {tool['name']:<{widths['name']}} {desc:<{widths['description']}} {async_str}")

async def main():
    """Generate tool listings with configurable output formats."""
    parser = argparse.ArgumentParser(
        description="Generate canonical tool listings from MCP server code"
    )
    parser.add_argument(
        '--json', action='store_true',
        help='Output as JSON to stdout'
    )
    parser.add_argument(
        '--html', action='store_true',
        help='Output as HTML table to stdout'
    )
    parser.add_argument(
        '--table', action='store_true',
        help='Output as formatted table to stdout'
    )

    args = parser.parse_args()

    # Create server instance to introspect tools
    server = create_configured_server(verbose=False)
    tools = await extract_tool_metadata(server)

    # Handle output format options
    if args.json:
        generate_json_output(tools)
    elif args.html:
        generate_html_output(tools)
    elif args.table:
        generate_table_output(tools)
    else:
        # Default behavior: count to stdout + CSV to tests/fixtures/mcp-list.csv
        print(f"{len(tools)}")

        # Write CSV to tests/fixtures/mcp-list.csv
        output_dir = Path(__file__).parent.parent
        tests_fixtures_dir = output_dir / "tests" / "fixtures"
        tests_fixtures_dir.mkdir(parents=True, exist_ok=True)
        generate_csv_output(tools, str(tests_fixtures_dir / "mcp-list.csv"))

if __name__ == "__main__":
    import asyncio
    asyncio.run(main())<|MERGE_RESOLUTION|>--- conflicted
+++ resolved
@@ -5,7 +5,6 @@
 authoritative tool listings, eliminating manual maintenance and drift.
 """
 
-import argparse
 import csv
 import inspect
 import json
@@ -83,69 +82,17 @@
                 tool["full_module_path"]
             ])
 
-def generate_json_output(tools: List[Dict[str, Any]], output_file: str | None = None):
+def generate_json_output(tools: List[Dict[str, Any]], output_file: str):
     """Generate structured JSON output for tooling."""
     output = {
         "metadata": {
-<<<<<<< HEAD
-            "generated_by": "scripts/mcp-list.py",
-=======
             "generated_by": "scripts/generate_canonical_tools.py",
->>>>>>> 05130645
             "tool_count": len(tools),
             "modules": list(set(tool["module"] for tool in tools))
         },
         "tools": tools
     }
 
-<<<<<<< HEAD
-    if output_file:
-        with open(output_file, 'w', encoding='utf-8') as f:
-            json.dump(output, f, indent=2, ensure_ascii=False)
-    else:
-        print(json.dumps(output, indent=2, ensure_ascii=False))
-
-def generate_html_output(tools: List[Dict[str, Any]]):
-    """Generate HTML table output."""
-    html = f"""<!DOCTYPE html>
-<html>
-<head>
-    <title>MCP Tools List</title>
-    <style>
-        body {{ font-family: Arial, sans-serif; margin: 20px; }}
-        table {{ border-collapse: collapse; width: 100%; }}
-        th, td {{ border: 1px solid #ddd; padding: 8px; text-align: left; }}
-        th {{ background-color: #f2f2f2; }}
-        .signature {{ font-family: monospace; font-size: 0.9em; }}
-    </style>
-</head>
-<body>
-    <h1>MCP Tools List</h1>
-    <p>Total tools: {len(tools)}</p>
-    <table>
-        <tr>
-            <th>Module</th>
-            <th>Function Name</th>
-            <th>Signature</th>
-            <th>Description</th>
-            <th>Async</th>
-        </tr>
-"""
-
-    for tool in tools:
-        html += f"""        <tr>
-            <td>{tool['module']}</td>
-            <td>{tool['name']}</td>
-            <td class="signature">{tool['signature']}</td>
-            <td>{tool['description']}</td>
-            <td>{'Yes' if tool['is_async'] else 'No'}</td>
-        </tr>
-"""
-
-    html += """    </table>
-</body>
-</html>"""
-=======
     with open(output_file, 'w', encoding='utf-8') as f:
         json.dump(output, f, indent=2, ensure_ascii=False)
 
@@ -228,17 +175,18 @@
             "bucket_objects_search": "Replace with unified_search(scope='bucket', target=bucket)"
         }
     }
->>>>>>> 05130645
-
-    print(html)
-
-<<<<<<< HEAD
-def generate_table_output(tools: List[Dict[str, Any]]):
-    """Generate formatted table output to stdout."""
-    if not tools:
-        print("No tools found.")
-        return
-=======
+
+    # URL Generation Consolidation
+    report["consolidation_plan"]["url_generation"] = {
+        "action": "BREAK_COMPATIBILITY",
+        "keep": "catalog_url",
+        "deprecate": ["catalog_uri"],
+        "rationale": "catalog_url covers all URL generation needs",
+        "migration": {
+            "catalog_uri": "Replace with catalog_url() - URIs are legacy"
+        }
+    }
+
     # Tabulator Admin Consolidation
     report["consolidation_plan"]["tabulator_admin"] = {
         "action": "BREAK_COMPATIBILITY",
@@ -250,72 +198,58 @@
             "tabulator_open_query_toggle": "Replace with admin_tabulator_open_query_set"
         }
     }
->>>>>>> 05130645
-
-    # Calculate column widths
-    widths = {
-        'module': max(len('Module'), max(len(tool['module']) for tool in tools)),
-        'name': max(len('Name'), max(len(tool['name']) for tool in tools)),
-        'description': max(len('Description'), max(len(tool['description']) for tool in tools))
-    }
-
-    # Limit description width for readability
-    widths['description'] = min(widths['description'], 60)
-
-    # Header
-    header = f"{'Module':<{widths['module']}} {'Name':<{widths['name']}} {'Description':<{widths['description']}} Async"
-    print(header)
-    print('-' * len(header))
-
-    # Rows
-    for tool in tools:
-        desc = tool['description']
-        if len(desc) > widths['description']:
-            desc = desc[:widths['description']-3] + '...'
-
-        async_str = 'Yes' if tool['is_async'] else 'No'
-        print(f"{tool['module']:<{widths['module']}} {tool['name']:<{widths['name']}} {desc:<{widths['description']}} {async_str}")
+
+    # Documentation Cleanup
+    report["documentation_cleanup"] = {
+        "action": "REGENERATE_FROM_CODE",
+        "current_issues": [
+            "docs/api/TOOLS.md manually maintained - causes drift",
+            "CSV file manually updated - inconsistent with code",
+            "Tool descriptions in docs don't match actual docstrings"
+        ],
+        "solution": "Auto-generate all documentation from server introspection"
+    }
+
+    with open(output_file, 'w', encoding='utf-8') as f:
+        json.dump(report, f, indent=2, ensure_ascii=False)
 
 async def main():
-    """Generate tool listings with configurable output formats."""
-    parser = argparse.ArgumentParser(
-        description="Generate canonical tool listings from MCP server code"
-    )
-    parser.add_argument(
-        '--json', action='store_true',
-        help='Output as JSON to stdout'
-    )
-    parser.add_argument(
-        '--html', action='store_true',
-        help='Output as HTML table to stdout'
-    )
-    parser.add_argument(
-        '--table', action='store_true',
-        help='Output as formatted table to stdout'
-    )
-
-    args = parser.parse_args()
+    """Generate all canonical tool listings."""
+    print("🔍 Extracting tools from MCP server...")
 
     # Create server instance to introspect tools
     server = create_configured_server(verbose=False)
     tools = await extract_tool_metadata(server)
 
-    # Handle output format options
-    if args.json:
-        generate_json_output(tools)
-    elif args.html:
-        generate_html_output(tools)
-    elif args.table:
-        generate_table_output(tools)
-    else:
-        # Default behavior: count to stdout + CSV to tests/fixtures/mcp-list.csv
-        print(f"{len(tools)}")
-
-        # Write CSV to tests/fixtures/mcp-list.csv
-        output_dir = Path(__file__).parent.parent
-        tests_fixtures_dir = output_dir / "tests" / "fixtures"
-        tests_fixtures_dir.mkdir(parents=True, exist_ok=True)
-        generate_csv_output(tools, str(tests_fixtures_dir / "mcp-list.csv"))
+    print(f"📊 Found {len(tools)} tools across {len(set(tool['module'] for tool in tools))} modules")
+
+    # Generate outputs
+    output_dir = Path(__file__).parent.parent
+    tests_fixtures_dir = output_dir / "tests" / "fixtures"
+
+    print("📝 Generating CSV output...")
+    generate_csv_output(tools, str(tests_fixtures_dir / "mcp-list.csv"))
+
+    print("📋 Generating JSON metadata...")
+    generate_json_output(tools, str(output_dir / "build" / "tools_metadata.json"))
+
+    print("⚠️  Generating consolidation report...")
+    generate_consolidation_report(tools, str(output_dir / "build" / "consolidation_report.json"))
+
+    # Print summary
+    overlaps = identify_overlapping_tools(tools)
+    print("\n🚨 OVERLAPPING TOOLS IDENTIFIED:")
+    for category, tool_list in overlaps.items():
+        print(f"   {category}: {len(tool_list)} tools")
+        for tool in tool_list:
+            print(f"     - {tool}")
+        print()
+
+    print("✅ Canonical tool listings generated!")
+    print("📂 Files created:")
+    print("   - tests/fixtures/mcp-list.csv")
+    print("   - build/tools_metadata.json")
+    print("   - build/consolidation_report.json")
 
 if __name__ == "__main__":
     import asyncio
