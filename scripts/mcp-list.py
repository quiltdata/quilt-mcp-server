#!/usr/bin/env python3
"""Generate canonical tool and resource listings from MCP server code.

This script inspects the actual MCP server implementation to generate
authoritative tool and resource listings, eliminating manual maintenance and drift.
Resources are distinguished from tools with a 'type' column in the CSV output.
"""

import csv
import inspect
import json
import sys
from pathlib import Path
from typing import Any, Dict, List

# Add src to path for imports
script_dir = Path(__file__).parent
repo_root = script_dir.parent
src_dir = repo_root / "src"

# Only add to path if not already in PYTHONPATH
if str(src_dir) not in sys.path:
    sys.path.insert(0, str(src_dir))

from quilt_mcp.utils import create_configured_server
from quilt_mcp.resources import create_default_registry

async def extract_tool_metadata(server) -> List[Dict[str, Any]]:
    """Extract comprehensive metadata from all registered tools."""
    tools = []

    server_tools = await server.get_tools()
    for tool_name, handler in server_tools.items():
        # Get function signature and docstring
        sig = inspect.signature(handler.fn)
        doc = inspect.getdoc(handler.fn) or "No description available"

        # Get module information
        module = inspect.getmodule(handler.fn)
        module_name = module.__name__ if module else "unknown"

        # Extract module short name (last component)
        if module_name.startswith("quilt_mcp.tools."):
            short_module = module_name.replace("quilt_mcp.tools.", "")
        else:
            short_module = module_name

        # Check if function is async
        is_async = inspect.iscoroutinefunction(handler.fn)

        # Build full signature string
        signature_str = f"{tool_name}{sig}"

        tools.append({
            "type": "tool",
            "name": tool_name,
            "module": short_module,
            "signature": signature_str,
            "description": doc.split('\n')[0],  # First line only
            "is_async": is_async,
            "full_module_path": module_name,
            "handler_class": handler.__class__.__name__
        })

    # Sort by module then name for consistent ordering
    tools.sort(key=lambda x: (x["module"], x["name"]))
    return tools

async def extract_resource_metadata() -> List[Dict[str, Any]]:
    """Extract comprehensive metadata from all registered resources."""
    resources = []

    registry = create_default_registry()
<<<<<<< HEAD
    for uri_pattern in registry.list_resources():
        resource = registry.get_resource(uri_pattern)

=======

    # Access the internal _resources list to iterate through registered resources
    for resource in registry._resources:
>>>>>>> 717cdf4c
        # Get resource class information
        resource_class = resource.__class__
        module = inspect.getmodule(resource_class)
        module_name = module.__name__ if module else "unknown"

        # Extract module short name (last component)
        if module_name.startswith("quilt_mcp.resources."):
            short_module = module_name.replace("quilt_mcp.resources.", "")
        else:
            short_module = module_name

        # Get class docstring
        doc = inspect.getdoc(resource_class) or "No description available"

        # Build signature string showing the URI pattern
<<<<<<< HEAD
        signature_str = f"{resource_class.__name__}(uri='{uri_pattern}')"

        # Check if list_items method is async
        is_async = inspect.iscoroutinefunction(resource.list_items)
=======
        uri_pattern = resource.uri_pattern
        signature_str = f"{resource_class.__name__}(uri='{uri_pattern}')"

        # Check if _read_impl method exists and is async
        is_async = hasattr(resource, '_read_impl') and inspect.iscoroutinefunction(resource._read_impl)
>>>>>>> 717cdf4c

        resources.append({
            "type": "resource",
            "name": uri_pattern,
            "module": short_module,
            "signature": signature_str,
            "description": doc.split('\n')[0],  # First line only
            "is_async": is_async,
            "full_module_path": module_name,
            "handler_class": resource_class.__name__
        })

    # Sort by URI pattern for consistent ordering
    resources.sort(key=lambda x: x["name"])
    return resources

def generate_csv_output(items: List[Dict[str, Any]], output_file: str):
    """Generate CSV output for tools and resources with type column."""
    with open(output_file, 'w', newline='', encoding='utf-8') as f:
        writer = csv.writer(f)
        writer.writerow([
            "type", "module", "function_name", "signature", "description",
            "is_async", "full_module_path"
        ])

        for item in items:
            writer.writerow([
                item["type"],
                item["module"],
                item["name"],
                item["signature"],
                item["description"],
                str(item["is_async"]),
                item["full_module_path"]
            ])

def generate_json_output(items: List[Dict[str, Any]], output_file: str):
    """Generate structured JSON output for tooling."""
    tools = [item for item in items if item["type"] == "tool"]
    resources = [item for item in items if item["type"] == "resource"]

    output = {
        "metadata": {
            "generated_by": "scripts/mcp-list.py",
            "tool_count": len(tools),
            "resource_count": len(resources),
            "total_count": len(items),
            "modules": list(set(item["module"] for item in items))
        },
        "tools": tools,
        "resources": resources
    }

    with open(output_file, 'w', encoding='utf-8') as f:
        json.dump(output, f, indent=2, ensure_ascii=False)


async def main():
    """Generate all canonical tool and resource listings."""
    print("🔍 Extracting tools from MCP server...")

    # Create server instance to introspect tools
    server = create_configured_server(verbose=False)
    tools = await extract_tool_metadata(server)

    print(f"📊 Found {len(tools)} tools across {len(set(tool['module'] for tool in tools))} modules")

    print("🔍 Extracting resources from MCP registry...")
    resources = await extract_resource_metadata()

    print(f"📊 Found {len(resources)} resources across {len(set(resource['module'] for resource in resources))} modules")

    # Combine tools and resources
    all_items = tools + resources

    # Generate outputs
    output_dir = Path(__file__).parent.parent
    tests_fixtures_dir = output_dir / "tests" / "fixtures"

    print("📝 Generating CSV output...")
    generate_csv_output(all_items, str(tests_fixtures_dir / "mcp-list.csv"))

    print("📋 Generating JSON metadata...")
    generate_json_output(all_items, str(output_dir / "build" / "tools_metadata.json"))

    print("✅ Canonical tool and resource listings generated!")
    print("📂 Files created:")
    print("   - tests/fixtures/mcp-list.csv")
    print("   - build/tools_metadata.json")
    print(f"📈 Summary:")
    print(f"   - {len(tools)} tools")
    print(f"   - {len(resources)} resources")
    print(f"   - {len(all_items)} total items")

if __name__ == "__main__":
    import asyncio
    asyncio.run(main())<|MERGE_RESOLUTION|>--- conflicted
+++ resolved
@@ -71,15 +71,9 @@
     resources = []
 
     registry = create_default_registry()
-<<<<<<< HEAD
-    for uri_pattern in registry.list_resources():
-        resource = registry.get_resource(uri_pattern)
-
-=======
 
     # Access the internal _resources list to iterate through registered resources
     for resource in registry._resources:
->>>>>>> 717cdf4c
         # Get resource class information
         resource_class = resource.__class__
         module = inspect.getmodule(resource_class)
@@ -95,18 +89,11 @@
         doc = inspect.getdoc(resource_class) or "No description available"
 
         # Build signature string showing the URI pattern
-<<<<<<< HEAD
-        signature_str = f"{resource_class.__name__}(uri='{uri_pattern}')"
-
-        # Check if list_items method is async
-        is_async = inspect.iscoroutinefunction(resource.list_items)
-=======
         uri_pattern = resource.uri_pattern
         signature_str = f"{resource_class.__name__}(uri='{uri_pattern}')"
 
         # Check if _read_impl method exists and is async
         is_async = hasattr(resource, '_read_impl') and inspect.iscoroutinefunction(resource._read_impl)
->>>>>>> 717cdf4c
 
         resources.append({
             "type": "resource",
