# DXT Build Makefile
# Build Claude Desktop Extension (.dxt) for Quilt MCP Server

# Paths
APP_DIR := ../../app
ASSETS_DIR := assets
BUILD_DIR := build
BUILD_PKGS_DIR := $(BUILD_DIR)/lib
DIST_DIR := dist

# Variables
DXT_NAME := quilt-mcp
# Allow VERSION to be overridden from command line, otherwise read from pyproject.toml
<<<<<<< HEAD
PYPROJECT_VERSION := $(shell cd ../.. && python -c "import tomllib; f=open('pyproject.toml','rb'); data=tomllib.load(f); print(data['project']['version'])" 2>/dev/null || echo "dev")
PACKAGE_VERSION := $(if $(VERSION),$(VERSION),$(PYPROJECT_VERSION))
=======
MANIFEST_VERSION := $(shell python3 ../../scripts/version-utils.py get-version --pyproject ../../pyproject.toml 2>/dev/null || echo "dev")
PACKAGE_VERSION := $(if $(VERSION),$(VERSION),$(MANIFEST_VERSION))
>>>>>>> 3081610c
PACKAGE_ID := $(DIST_DIR)/$(DXT_NAME)-$(PACKAGE_VERSION)
PACKAGE_NAME := $(PACKAGE_ID).dxt
RELEASE_NAME := $(PACKAGE_ID)-release.zip
CHECK_PREREQS_SCRIPT := $(ASSETS_DIR)/check-prereqs.sh

# Marker files for incremental builds
ASSETS_MARKER := $(BUILD_DIR)/.assets-copied
APP_MARKER := $(BUILD_DIR)/.app-copied
DEPS_MARKER := $(BUILD_DIR)/.deps-installed

# Source file dependencies
ASSET_FILES := $(wildcard $(ASSETS_DIR)/*)
APP_FILES := $(shell find $(APP_DIR)/quilt_mcp -name "*.py" 2>/dev/null || true)

.PHONY: help contents build test test-imports test-bootstrap validate release assess clean check-tools debug

# Check for required tools
check-tools:
	@command -v npx >/dev/null 2>&1 || { echo "❌ npx not found - install Node.js"; exit 1; }
	@command -v uv >/dev/null 2>&1 || { echo "❌ uv not found - install uv package manager"; exit 1; }
	@echo "✅ All required tools found"

help:
	@echo "Available targets:"
	@echo "  build         - Build DXT package using official dxt pack"
	@echo "  test          - Run all DXT tests (imports + bootstrap)"
	@echo "  test-imports  - Test DXT import resolution (diagnoses Issue #89)"
	@echo "  test-bootstrap - Test bootstrap script functionality"
	@echo "  validate      - Validate the DXT package (with official validator)"
	@echo "  release       - Build the standalone release package"
	@echo "  assess        - Run check-prereqs.sh script"
	@echo "  check-tools   - Check for required tools"
	@echo "  debug         - Show build variables and configuration"
	@echo "  clean         - Clean build artifacts"

debug: check-tools
	@echo "DXT_NAME=$(DXT_NAME)"
	@echo "PACKAGE_VERSION=$(PACKAGE_VERSION)"
	@echo "PACKAGE_NAME=$(PACKAGE_NAME)"
	@echo "RELEASE_NAME=$(RELEASE_NAME)"
	@echo "APP_DIR=$(APP_DIR)"
	@echo "ASSETS_DIR=$(ASSETS_DIR)"
	@echo "BUILD_DIR=$(BUILD_DIR)"
	@echo "BUILD_PKGS_DIR=$(BUILD_PKGS_DIR)"
	@echo "DIST_DIR=$(DIST_DIR)"
	@echo "CHECK_PREREQS_SCRIPT=$(CHECK_PREREQS_SCRIPT)"
	@echo "ASSETS_MARKER=$(ASSETS_MARKER)"
	@echo "APP_MARKER=$(APP_MARKER)"
	@echo "DEPS_MARKER=$(DEPS_MARKER)"
	@echo "ASSET_FILES=$(ASSET_FILES)"
	@echo "APP_FILES=$(APP_FILES)"

# Intermediate targets for incremental builds
$(ASSETS_MARKER): $(ASSET_FILES)
	@echo "Copying DXT assets..."
	@mkdir -p $(BUILD_DIR)
	@cp -r $(ASSETS_DIR)/* $(BUILD_DIR)/
	@chmod +x $(BUILD_DIR)/check-prereqs.sh
	@echo "Generating manifest.json from template..."
<<<<<<< HEAD
	@python -c "import jinja2; t=jinja2.Template(open('$(BUILD_DIR)/manifest.json.j2').read()); open('$(BUILD_DIR)/manifest.json','w').write(t.render(version='$(PACKAGE_VERSION)'))"
=======
	@python3 ../../scripts/version-utils.py generate-manifest $(BUILD_DIR)/manifest.json.j2 $(BUILD_DIR)/manifest.json --version $(PACKAGE_VERSION)
>>>>>>> 3081610c
	@rm $(BUILD_DIR)/manifest.json.j2
	@touch $@

$(APP_MARKER): $(APP_FILES)
	@echo "Copying app source code..."
	@for file in $(APP_FILES); do \
		rel_path=$${file#../app/}; \
		mkdir -p "$$(dirname "$(BUILD_DIR)/$$rel_path")"; \
		cp $$file $(BUILD_DIR)/$$rel_path; \
	done
	@touch $@

$(DEPS_MARKER): ../../pyproject.toml
	@echo "Installing Python dependencies..."
	@mkdir -p $(BUILD_PKGS_DIR)
	@cd ../.. && uv pip install --target $(CURDIR)/$(BUILD_PKGS_DIR) --no-cache-dir --quiet --no-binary=pydantic-core .
	# Clean up duplicate directory structure - keep only lib/quilt_mcp
	@if [ -d "$(BUILD_PKGS_DIR)/app" ]; then rm -rf "$(BUILD_PKGS_DIR)/app"; fi
	@touch $@

contents: $(ASSETS_MARKER) $(DEPS_MARKER)

# Build the DXT package only if dependencies have changed
$(PACKAGE_NAME): contents
	@echo "Packing with official DXT CLI..."
	@mkdir -p $(DIST_DIR)
	@npx @anthropic-ai/dxt pack $(BUILD_DIR) $(PACKAGE_NAME)
	@echo "✅ Built $(PACKAGE_NAME)"

build: check-tools test $(PACKAGE_NAME)

# Create the release zip file
$(RELEASE_NAME): $(PACKAGE_NAME) $(ASSETS_DIR)/README.md $(CHECK_PREREQS_SCRIPT)
	@echo "Creating release package..."
	@mkdir -p $(DIST_DIR)/release
	@cp $(PACKAGE_NAME) $(DIST_DIR)/release/
	@cp $(ASSETS_DIR)/README.md $(DIST_DIR)/release/
	@cp $(CHECK_PREREQS_SCRIPT) $(DIST_DIR)/release/
	@cd $(DIST_DIR)/release && zip -r ../$(DXT_NAME)-$(PACKAGE_VERSION)-release.zip .
	@rm -rf $(DIST_DIR)/release
	@echo "✅ Built $(RELEASE_NAME)"

validate: check-tools $(PACKAGE_NAME)
	@echo "Validating DXT package..."
	@echo "Validating with official DXT CLI..."
	@npx @anthropic-ai/dxt info $(PACKAGE_NAME)
	@echo "Validating generated manifest.json..."
	@npx @anthropic-ai/dxt validate $(BUILD_DIR)/manifest.json
	@echo "✅ DXT package validation passed"

release: validate $(RELEASE_NAME)
	@echo "✅ Release package $(RELEASE_NAME) ready for distribution"

test: contents test-imports
	@echo "✅ All DXT tests passed"

test-imports: contents
	@echo "Testing DXT import resolution..."
	@python ../../scripts/test-dxt-imports.py

test-bootstrap: contents
	@echo "Testing bootstrap script in build directory..."
	@echo "Verifying bootstrap.py can import dependencies and start setup..."
	@cd $(BUILD_DIR) && python -c "import bootstrap; print('Bootstrap module imported successfully')" && echo "✅ Bootstrap test passed"

bootstrap: contents
	@echo "Testing bootstrap in build directory..."
	@echo "Running bootstrap.py to verify imports work correctly..."
	@cd $(BUILD_DIR) && timeout 1 python bootstrap.py || [ $$? -eq 124 ] && echo "✅ Bootstrap test passed (server started successfully)"

assess:
	@echo "Running prerequisites assessment..."
	@if [ -f $(CHECK_PREREQS_SCRIPT) ]; then \
		chmod +x $(CHECK_PREREQS_SCRIPT) && $(CHECK_PREREQS_SCRIPT); \
	else \
		echo "❌ check-prereqs.sh not found in $(ASSETS_DIR)"; \
		exit 1; \
	fi

clean:
	@echo "Cleaning build artifacts..."
	@rm -rf $(BUILD_DIR) $(DIST_DIR)
	@echo "✅ Clean complete"<|MERGE_RESOLUTION|>--- conflicted
+++ resolved
@@ -2,7 +2,7 @@
 # Build Claude Desktop Extension (.dxt) for Quilt MCP Server
 
 # Paths
-APP_DIR := ../../app
+APP_DIR := ../app
 ASSETS_DIR := assets
 BUILD_DIR := build
 BUILD_PKGS_DIR := $(BUILD_DIR)/lib
@@ -11,13 +11,8 @@
 # Variables
 DXT_NAME := quilt-mcp
 # Allow VERSION to be overridden from command line, otherwise read from pyproject.toml
-<<<<<<< HEAD
-PYPROJECT_VERSION := $(shell cd ../.. && python -c "import tomllib; f=open('pyproject.toml','rb'); data=tomllib.load(f); print(data['project']['version'])" 2>/dev/null || echo "dev")
-PACKAGE_VERSION := $(if $(VERSION),$(VERSION),$(PYPROJECT_VERSION))
-=======
 MANIFEST_VERSION := $(shell python3 ../../scripts/version-utils.py get-version --pyproject ../../pyproject.toml 2>/dev/null || echo "dev")
 PACKAGE_VERSION := $(if $(VERSION),$(VERSION),$(MANIFEST_VERSION))
->>>>>>> 3081610c
 PACKAGE_ID := $(DIST_DIR)/$(DXT_NAME)-$(PACKAGE_VERSION)
 PACKAGE_NAME := $(PACKAGE_ID).dxt
 RELEASE_NAME := $(PACKAGE_ID)-release.zip
@@ -32,7 +27,7 @@
 ASSET_FILES := $(wildcard $(ASSETS_DIR)/*)
 APP_FILES := $(shell find $(APP_DIR)/quilt_mcp -name "*.py" 2>/dev/null || true)
 
-.PHONY: help contents build test test-imports test-bootstrap validate release assess clean check-tools debug
+.PHONY: help contents build test validate release assess clean check-tools debug
 
 # Check for required tools
 check-tools:
@@ -42,16 +37,14 @@
 
 help:
 	@echo "Available targets:"
-	@echo "  build         - Build DXT package using official dxt pack"
-	@echo "  test          - Run all DXT tests (imports + bootstrap)"
-	@echo "  test-imports  - Test DXT import resolution (diagnoses Issue #89)"
-	@echo "  test-bootstrap - Test bootstrap script functionality"
-	@echo "  validate      - Validate the DXT package (with official validator)"
-	@echo "  release       - Build the standalone release package"
-	@echo "  assess        - Run check-prereqs.sh script"
-	@echo "  check-tools   - Check for required tools"
-	@echo "  debug         - Show build variables and configuration"
-	@echo "  clean         - Clean build artifacts"
+	@echo "  build      - Build DXT package using official dxt pack"
+	@echo "  test       - Test import structure in build directory before packaging"
+	@echo "  validate   - Validate the DXT package (with official validator)"
+	@echo "  release    - Build the standalone release package"
+	@echo "  assess     - Run check-prereqs.sh script"
+	@echo "  check-tools - Check for required tools"
+	@echo "  debug      - Show build variables and configuration"
+	@echo "  clean      - Clean build artifacts"
 
 debug: check-tools
 	@echo "DXT_NAME=$(DXT_NAME)"
@@ -77,11 +70,7 @@
 	@cp -r $(ASSETS_DIR)/* $(BUILD_DIR)/
 	@chmod +x $(BUILD_DIR)/check-prereqs.sh
 	@echo "Generating manifest.json from template..."
-<<<<<<< HEAD
-	@python -c "import jinja2; t=jinja2.Template(open('$(BUILD_DIR)/manifest.json.j2').read()); open('$(BUILD_DIR)/manifest.json','w').write(t.render(version='$(PACKAGE_VERSION)'))"
-=======
 	@python3 ../../scripts/version-utils.py generate-manifest $(BUILD_DIR)/manifest.json.j2 $(BUILD_DIR)/manifest.json --version $(PACKAGE_VERSION)
->>>>>>> 3081610c
 	@rm $(BUILD_DIR)/manifest.json.j2
 	@touch $@
 
@@ -94,15 +83,13 @@
 	done
 	@touch $@
 
-$(DEPS_MARKER): ../../pyproject.toml
+$(DEPS_MARKER): ../pyproject.toml
 	@echo "Installing Python dependencies..."
 	@mkdir -p $(BUILD_PKGS_DIR)
-	@cd ../.. && uv pip install --target $(CURDIR)/$(BUILD_PKGS_DIR) --no-cache-dir --quiet --no-binary=pydantic-core .
-	# Clean up duplicate directory structure - keep only lib/quilt_mcp
-	@if [ -d "$(BUILD_PKGS_DIR)/app" ]; then rm -rf "$(BUILD_PKGS_DIR)/app"; fi
+	@cd .. && uv pip install --target $(CURDIR)/$(BUILD_PKGS_DIR) --no-cache-dir --quiet --no-binary=pydantic-core .
 	@touch $@
 
-contents: $(ASSETS_MARKER) $(DEPS_MARKER)
+contents: $(ASSETS_MARKER) $(APP_MARKER)
 
 # Build the DXT package only if dependencies have changed
 $(PACKAGE_NAME): contents
@@ -135,14 +122,7 @@
 release: validate $(RELEASE_NAME)
 	@echo "✅ Release package $(RELEASE_NAME) ready for distribution"
 
-test: contents test-imports
-	@echo "✅ All DXT tests passed"
-
-test-imports: contents
-	@echo "Testing DXT import resolution..."
-	@python ../../scripts/test-dxt-imports.py
-
-test-bootstrap: contents
+test: contents
 	@echo "Testing bootstrap script in build directory..."
 	@echo "Verifying bootstrap.py can import dependencies and start setup..."
 	@cd $(BUILD_DIR) && python -c "import bootstrap; print('Bootstrap module imported successfully')" && echo "✅ Bootstrap test passed"
