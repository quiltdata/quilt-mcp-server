<<<<<<< HEAD
import os, subprocess, sys, pathlib, stat
=======
import os
import subprocess
import sys
import shutil
import json
import pathlib
import stat
>>>>>>> 2a67e762

HERE = pathlib.Path(__file__).resolve().parent
VENV = HERE / ".venv"
SERVER = HERE / "dxt_main.py"


def run(cmd, env=None, check=True, capture_output=False):
    """Run a command, redirecting output to stderr to avoid MCP protocol interference."""
    if capture_output:
        return subprocess.run(cmd, env=env, check=check, capture_output=True, text=True)
    else:
        # Redirect stdout to stderr to avoid interfering with MCP protocol
        return subprocess.run(cmd, env=env, check=check, stdout=sys.stderr, stderr=subprocess.STDOUT)


def main():
    # Create virtual environment if it doesn't exist
    if not VENV.exists():
        print("Creating virtual environment...", file=sys.stderr)
        run([sys.executable, "-m", "venv", str(VENV)])

    # Determine venv python path
    venv_python = VENV / ("Scripts/python.exe" if os.name == 'nt' else "bin/python")

    # Ensure the Python executable has execute permissions
    if venv_python.exists():
        try:
            current_mode = venv_python.stat().st_mode
            # Add execute permissions for user, group, and others
            new_mode = current_mode | stat.S_IEXEC | stat.S_IXUSR | stat.S_IXGRP | stat.S_IXOTH
            venv_python.chmod(new_mode)
            print(f"Set permissions on {venv_python}: {oct(new_mode)}", file=sys.stderr)
        except Exception as e:
            print(f"Warning: Could not set permissions on {venv_python}: {e}", file=sys.stderr)
    else:
        print(f"Warning: Python executable not found at {venv_python}", file=sys.stderr)

    # Upgrade pip and install wheel (suppress output)
    print("Installing dependencies...", file=sys.stderr)
    run([str(venv_python), "-m", "pip", "install", "--upgrade", "pip", "wheel", "--quiet"])

    # Install dependencies (suppress output)
    req = HERE / "requirements.txt"
    if req.exists():
        run([str(venv_python), "-m", "pip", "install", "-r", str(req), "--quiet"])
    else:
        # Install basic dependencies needed for the server (suppress output)
        run(
            [
                str(venv_python),
                "-m",
                "pip",
                "install",
                "--quiet",
                "quilt3>=5.6.0",
                "fastmcp>=0.1.0",
                "mcp>=1.12.0",
                "boto3>=1.34.0",
                "httpx>=0.27.0",
            ]
        )

    print("Starting server...", file=sys.stderr)
    # Exec the server with the venv's python
    os.execv(str(venv_python), [str(venv_python), str(SERVER)])


if __name__ == "__main__":
    main()<|MERGE_RESOLUTION|>--- conflicted
+++ resolved
@@ -1,14 +1,4 @@
-<<<<<<< HEAD
 import os, subprocess, sys, pathlib, stat
-=======
-import os
-import subprocess
-import sys
-import shutil
-import json
-import pathlib
-import stat
->>>>>>> 2a67e762
 
 HERE = pathlib.Path(__file__).resolve().parent
 VENV = HERE / ".venv"
