--- conflicted
+++ resolved
@@ -25,11 +25,7 @@
       id: manifest
       shell: bash
       run: |
-<<<<<<< HEAD
-        MANIFEST_VERSION=$(python3 -c "import json; print(json.load(open('tools/dxt/dist/manifest.json'))['version'])")
-=======
         MANIFEST_VERSION=$(python3 -c "import json; print(json.load(open('tools/dxt/build/manifest.json'))['version'])")
->>>>>>> 3081610c
         echo "manifest_version=$MANIFEST_VERSION" >> $GITHUB_OUTPUT
         echo "Manifest Version: $MANIFEST_VERSION"
 
