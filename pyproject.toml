--- conflicted
+++ resolved
@@ -1,10 +1,6 @@
 [project]
 name = "quilt-mcp"
-<<<<<<< HEAD
-version = "0.6.14"
-=======
 version = "0.7.2"
->>>>>>> c46db6fe
 description = "Secure MCP server for accessing Quilt data with JWT authentication"
 readme = "README.md"
 requires-python = ">=3.11"
