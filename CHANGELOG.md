--- conflicted
+++ resolved
@@ -6,7 +6,6 @@
 The format is based on [Keep a Changelog](https://keepachangelog.com/en/1.0.0/),
 and this project adheres to [Semantic Versioning](https://semver.org/spec/v2.0.0.html).
 
-<<<<<<< HEAD
 ## [0.7.0] **Unreleased**
 
 ### Added
@@ -58,7 +57,7 @@
   - Shim layer transparently delegates to MCP resources
   - No breaking changes for existing code
   - Optional global resource enablement via `enable_mcp_resources_globally()`
-=======
+
 ## [0.6.14] - 2025-09-24
 
 ### Added
@@ -140,7 +139,6 @@
 ### Changed
 
 Use `quilt-mcp` as the package name.
->>>>>>> b3accb8a
 
 ## [0.6.9] - 2025-09-21
 
