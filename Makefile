--- conflicted
+++ resolved
@@ -11,7 +11,7 @@
 APP_ENDPOINT ?= http://127.0.0.1:8000/mcp
 FLAGS ?=
 
-.PHONY: help check-env clean coverage $(PHASES) $(addprefix init-,$(PHASES)) test-ci test-app test-endpoint $(addprefix validate-,$(PHASES)) validate run-app run-app-tunnel run-app-tunnel-inspector tag-release tag-prerelease tag-dev tag check-clean-repo update-cursor-rules test-readme
+.PHONY: help check-env clean coverage $(PHASES) $(addprefix init-,$(PHASES)) $(addprefix test-,$(PHASES)) $(addprefix validate-,$(PHASES)) validate run-app run-app-tunnel run-app-tunnel-inspector tag-release tag-prerelease tag-dev tag check-clean-repo update-cursor-rules test-readme
 
 # Default target
 help:
@@ -36,9 +36,6 @@
 	@echo ""
 	@echo "⚙️  Utilities:"
 	@echo "  make check-env    - Validate .env configuration"
-	@echo "  make test-ci      - Run CI-safe tests"
-	@echo "  make test-app     - Run all app tests locally"
-	@echo "  make test-endpoint - Test MCP endpoint"
 	@echo "  make coverage     - Run tests with coverage"
 	@echo "  make test-readme  - Test README installation commands work"
 	@echo "  make update-cursor-rules - Update Cursor IDE rules from CLAUDE.md"
@@ -83,13 +80,8 @@
 test-app:
 	@$(MAKE) -C app test
 
-<<<<<<< HEAD
-test-endpoint:
-	@$(MAKE) -C app test-endpoint
-=======
 test-dxt:
 	@$(MAKE) -C tools/dxt test
->>>>>>> 9420cdaf
 
 
 # Server Commands
